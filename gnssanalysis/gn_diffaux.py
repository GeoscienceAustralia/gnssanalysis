--- conflicted
+++ resolved
@@ -373,10 +373,6 @@
             _np.nan
         )  # replace corresponding values in clk_b_unst with NaN where clk_a_unst is NaN
 
-<<<<<<< HEAD
-=======
-        # get the sv to use for norm and overwrite norm_type value with sv prn code
->>>>>>> b659b9ad
         _logging.info("---removing common mode from clk 1---")
         _gn_io.clk.rm_clk_bias(clk_a_unst, norm_types=norm_types_new)
         _logging.info("---removing common mode from clk 2---")
