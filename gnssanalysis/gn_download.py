--- conflicted
+++ resolved
@@ -35,11 +35,8 @@
 from boto3.s3.transfer import TransferConfig
 
 from .gn_datetime import GPSDate, dt2gpswk, gpswkD2dt
-<<<<<<< HEAD
 from gnssanalysis.solution_types import SolutionType, SolutionTypes
-=======
 from .gn_utils import ensure_folders
->>>>>>> 4870e14d
 
 MB = 1024 * 1024
 
@@ -263,62 +260,7 @@
     return f"{span:02}{unit}"
 
 
-<<<<<<< HEAD
 # TODO is this deprecated?
-=======
-def generate_sampling_rate(file_ext: str, analysis_center: str, solution_type: str) -> str:
-    """
-    IGS files following the long filename convention require a content specifier
-    Given the file extension, generate the content specifier
-
-    :param str file_ext: 3-char file extention of the file (e.g. SP3, SNX, ERP, etc)
-    :param str analysis_center: 3-char string identifier for Analysis Center
-    :param str solution_type: 3-char string identifier for Solution Type of file
-    :return str: 3-char string identifier for Sampling Rate of the file (e.g. 15M)
-    """
-    file_ext = file_ext.upper()
-    sampling_rates = {
-        "ERP": {
-            ("COD"): {"FIN": "12H", "RAP": "01D", "ERP": "01D"},
-            (): "01D",
-        },
-        "BIA": "01D",
-        "SP3": {
-            ("COD", "GFZ", "GRG", "IAC", "JAX", "MIT", "WUM"): "05M",
-            ("ESA"): {"FIN": "05M", "RAP": "15M", None: "15M"},
-            (): "15M",
-        },
-        "CLK": {
-            ("EMR", "MIT", "SHA", "USN"): "05M",
-            ("ESA", "GFZ", "GRG", "IGS"): {"FIN": "30S", "RAP": "05M", None: "30S"},  # DZ: IGS FIN has 30S CLK
-            (): "30S",
-        },
-        "OBX": {"GRG": "05M", None: "30S"},
-        "TRO": {"JPL": "30S", None: "01H"},
-        "SNX": "01D",
-    }
-    if file_ext in sampling_rates:
-        file_rates = sampling_rates[file_ext]
-        if isinstance(file_rates, dict):
-            center_rates_found = False
-            for key in file_rates:
-                if analysis_center in key:
-                    center_rates = file_rates.get(key, file_rates.get(()))
-                    center_rates_found = True
-                    break
-            if not center_rates_found:
-                return file_rates.get(())
-            if isinstance(center_rates, dict):
-                return center_rates.get(solution_type, center_rates.get(None))
-            else:
-                return center_rates
-        else:
-            return file_rates
-    else:
-        return "01D"
-
-
->>>>>>> 4870e14d
 def generate_long_filename(
     analysis_center: str,  # AAA
     content_type: str,  # CNT
@@ -379,17 +321,12 @@
     long_filename: bool = False,
     analysis_center: str = "IGS",
     timespan: _datetime.timedelta = _datetime.timedelta(days=1),
-    solution_type: SolutionType = SolutionTypes.ULT,
+    solution_type: type[SolutionType] = SolutionTypes.ULT,
     sampling_rate: str = "15M",
     version: str = "0",
     project: str = "OPS",
-<<<<<<< HEAD
-    content_type: _Optional[str] = None,
-) -> _Tuple[str, GPSDate, _datetime.datetime]:
-=======
-    content_type: str = None,
+    content_type: Optional[str] = None,
 ) -> Tuple[str, GPSDate, _datetime.datetime]:
->>>>>>> 4870e14d
     """Given a reference datetime and extention of file, generate the IGS filename and GPSDate obj for use in download
 
     :param _datetime.datetime reference_start: Datetime of the start period of interest
@@ -434,8 +371,11 @@
         else:
             hour = f"{reference_start.hour:02}"
             prefix = "igs" if solution_type == "FIN" else "igr" if solution_type == "RAP" else "igu"
-            product_filename = f"{prefix}{gps_date.gpswkD}_{hour}.{file_ext}.Z" if solution_type == "ULT" else \
-                f"{prefix}{gps_date.gpswkD}.{file_ext}.Z"
+            product_filename = (
+                f"{prefix}{gps_date.gpswkD}_{hour}.{file_ext}.Z"
+                if solution_type == "ULT"
+                else f"{prefix}{gps_date.gpswkD}.{file_ext}.Z"
+            )
     return product_filename, gps_date, reference_start
 
 
