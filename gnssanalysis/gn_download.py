--- conflicted
+++ resolved
@@ -27,12 +27,8 @@
 from ftplib import FTP_TLS as _FTP_TLS
 from itertools import repeat as _repeat
 from pathlib import Path as _Path
-<<<<<<< HEAD
-from typing import Any, Generator, List, Optional, Tuple, Union
+from typing import Any, Generator, List, Literal, Optional, Tuple, Union
 from typing_extensions import deprecated
-=======
-from typing import Any, Generator, List, Literal, Optional, Tuple, Union
->>>>>>> c19a1732
 from urllib import request as _request
 from urllib.error import HTTPError as _HTTPError
 
@@ -44,16 +40,10 @@
 import pandas as _pd
 from boto3.s3.transfer import TransferConfig
 
-<<<<<<< HEAD
-# Local
 from gnssanalysis.filenames import generate_IGS_long_filename
-from gnssanalysis.gn_datetime import GPSDate, gpswkD2dt
+from gnssanalysis.gn_datetime import GPSDate, gpswkD2dt, gps_week_day_to_datetime
 from gnssanalysis.solution_types import SolutionType, SolutionTypes
 from gnssanalysis.gn_utils import ensure_folders
-=======
-from .gn_datetime import GPSDate, gps_week_day_to_datetime
-from .gn_utils import ensure_folders
->>>>>>> c19a1732
 
 MB = 1024 * 1024
 
@@ -319,16 +309,13 @@
         return "01D"
 
 
-<<<<<<< HEAD
-def long_filename_cddis_cutoff(epoch: _datetime) -> bool:
-=======
 def generate_long_filename(
     analysis_center: str,  # AAA
     content_type: str,  # CNT
     format_type: str,  # FMT
-    start_epoch: _datetime.datetime,  # YYYYDDDHHMM
-    end_epoch: _datetime.datetime = None,
-    timespan: _datetime.timedelta = None,  # LEN
+    start_epoch: _datetime,  # YYYYDDDHHMM
+    end_epoch: _datetime = None,
+    timespan: _timedelta = None,  # LEN
     solution_type: str = "",  # TTT
     sampling_rate: str = "15M",  # SMP
     version: str = "0",  # V
@@ -363,7 +350,6 @@
 
 
 def long_filename_cddis_cutoff(epoch: _datetime.datetime) -> bool:
->>>>>>> c19a1732
     """Simple function that determines whether long filenames should be expected on the CDDIS server
 
     :param _datetime epoch: Start epoch of data in file
@@ -836,26 +822,16 @@
     """
     # Download the correct IGS FIN ERP files
     if file_ext == "ERP" and analysis_center == "IGS" and solution_type == "FIN":  # get the correct start_epoch
-<<<<<<< HEAD
-        start_epoch = GPSDate(str(start_epoch))
-        start_epoch = gpswkD2dt(f"{start_epoch.gpswk}0")
-        timespan = _timedelta(days=7)
-    # Details for debugging purposes:
-    logging.debug("Attempting CDDIS Product download/s")
-    logging.debug(f"Start Epoch - {start_epoch}")
-    logging.debug(f"End Epoch - {end_epoch}")
-=======
         # From start_epoch provided, calculate GPS week, rewind to *beginning of that week*, and use that date.
         # We do this because the weekly files are released/dated as Sunday of each GPS week.
         start_epoch_as_gps_date = GPSDate(start_epoch)
         # Get GPS week number *without* DayOfWeek suffix (therefore start of the GPS Week), then convert back to datetime
         start_epoch = gps_week_day_to_datetime(f"{start_epoch_as_gps_date.gpswk}")
-        timespan = _datetime.timedelta(days=7)
+        timespan = _timedelta(days=7)
 
     logging.info("Attempting CDDIS Product download/s")
     logging.info(f"Start Epoch - {start_epoch}")
     logging.info(f"End Epoch - {end_epoch}")
->>>>>>> c19a1732
     if long_filename == None:
         long_filename = long_filename_cddis_cutoff(start_epoch)
 
