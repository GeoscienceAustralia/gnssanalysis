--- conflicted
+++ resolved
@@ -436,8 +436,11 @@
         else:
             hour = f"{reference_start.hour:02}"
             prefix = "igs" if solution_type == "FIN" else "igr" if solution_type == "RAP" else "igu"
-            product_filename = f"{prefix}{gps_date.gpswkD}_{hour}.{file_ext}.Z" if solution_type == "ULT" else \
-                f"{prefix}{gps_date.gpswkD}.{file_ext}.Z"
+            product_filename = (
+                f"{prefix}{gps_date.gpswkD}_{hour}.{file_ext}.Z"
+                if solution_type == "ULT"
+                else f"{prefix}{gps_date.gpswkD}.{file_ext}.Z"
+            )
     return product_filename, gps_date, reference_start
 
 
@@ -497,25 +500,16 @@
     filename: str,
     type_of_file: _Optional[str] = None,
     if_file_present: str = "prompt_user",
-<<<<<<< HEAD
-) -> _Path | None:
-=======
 ) -> Union[_Path, None]:
->>>>>>> c19a1732
     """Attempt download of file (filename) given the ftps client object (ftps) to chosen location (download_dir)
 
     :param _Path download_dir: Where to download files (local directory)
     :param _ftplib.FTP_TLS ftps: FTP_TLS client pointed at download source
     :param str filename: Filename to assign for the downloaded file
     :param str type_of_file: How to label the file for STDOUT messages, defaults to None
-<<<<<<< HEAD
-    :param str if_file_present: How to handle files that are already present ["replace","dont_replace","prompt_user"], defaults to "prompt_user"
-    :return _Path: Path obj to the downloaded file, or None if it was already present and not re-downloaded.
-=======
     :param str if_file_present: What to do if file already present: "replace", "dont_replace", defaults to "prompt_user"
     :return _Path or None: The pathlib.Path of the downloaded file if successful, or None if the download was skipped
         (based on if_file_present).
->>>>>>> c19a1732
     """
     ""
     logging.info(f"Attempting FTPS Download of {type_of_file} file - {filename} to {download_dir}")
@@ -748,21 +742,7 @@
     max_retries: int = 3,
     decompress: bool = True,
     if_file_present: str = "prompt_user",
-<<<<<<< HEAD
-    note_filetype: _Optional[str] = None,
-) -> _Path | None:
-    """Downloads a single file from the cddis ftp server.
-
-    :param filename: Name of the file to download
-    :ftp_folder: Folder where the file is stored on the remote
-    :output_folder: Folder to store the output file
-    :ftps: Optional active connection object which is reused
-    :max_retries: Number of retries before raising error
-    :uncomp: If true, uncompress files on download
-    :return Path | None: Path of the file if it was successfully downloaded. For download failures, or if the file
-        already existed and if_file_present policy said not to re-download it, the return is None.
-=======
-    note_filetype: str = None,
+    note_filetype: Optional[str] = None,
 ) -> Union[_Path, None]:
     """Downloads a single file from the CDDIS ftp server
 
@@ -775,8 +755,7 @@
     :param str note_filetype: How to label the file for STDOUT messages, defaults to None
     :raises e: Raise any error that is run into by ftplib
     :return _Path or None: The pathlib.Path of the downloaded file (or decompressed output of it). Returns None if the
-        file already existed and was skipped.
->>>>>>> c19a1732
+        file already existed and was skipped, or if the download failed.
     """
     with ftp_tls(CDDIS_FTP) as ftps:
         ftps.cwd(ftp_folder)
@@ -817,11 +796,7 @@
     raise Exception("Failed to download file or raise exception. Some logic is broken.")
 
 
-<<<<<<< HEAD
 def download_multiple_files_from_cddis(files: list[str], ftp_folder: str, output_folder: _Path) -> None:
-=======
-def download_multiple_files_from_cddis(files: List[str], ftp_folder: str, output_folder: _Path) -> None:
->>>>>>> c19a1732
     """Downloads multiple files in a single folder from cddis in a thread pool.
 
     :param files: List of str filenames
