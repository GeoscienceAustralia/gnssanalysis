--- conflicted
+++ resolved
@@ -74,11 +74,7 @@
     try:
         solution_df = _pd.read_csv(
             _BytesIO(tro_estimate),
-<<<<<<< HEAD
-            sep="\\s+",  # delim_whitespace is deprecated
-=======
             sep=r"\s+",
->>>>>>> b659b9ad
             comment=b"*",
             index_col=False,
             header=None,
