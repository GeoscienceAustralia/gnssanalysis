--- conflicted
+++ resolved
@@ -44,9 +44,7 @@
 SP3_POS_STD_NODATA = -100
 
 
-def sp3_pos_nodata_to_nan(
-    sp3_df: _pd.DataFrame
-) -> None:
+def sp3_pos_nodata_to_nan(sp3_df: _pd.DataFrame) -> None:
     """
     Converts the SP3 Positional column's nodata values (0.000000) to NaNs.
     See https://files.igs.org/pub/data/format/sp3_docu.txt
@@ -54,11 +52,6 @@
     :param _pd.DataFrame sp3_df: SP3 data frame to filter nodata values for
     :return None
     """
-<<<<<<< HEAD
-    # nan_mask = sp3_df.iloc[:, :5].values >= SP3_CLOCK_NODATA_NUMERIC
-    # sp3_df.iloc[:, :5].where(sp3_df.iloc[:, :5] < SP3_CLOCK_NODATA_NUMERIC, _np.nan, inplace=True)
-    sp3_df.loc[:, sp3_df.columns[:6]] = sp3_df.iloc[:, :6].where(sp3_df.iloc[:, :6] < SP3_CLOCK_NODATA_NUMERIC, _np.nan)
-=======
     nan_mask = (
         (sp3_df[("EST", "X")] == SP3_POS_NODATA_NUMERIC)
         & (sp3_df[("EST", "Y")] == SP3_POS_NODATA_NUMERIC)
@@ -67,9 +60,7 @@
     sp3_df.loc[nan_mask, [("EST", "X"), ("EST", "Y"), ("EST", "Z")]] = _np.NAN
 
 
-def sp3_clock_nodata_to_nan(
-    sp3_df: _pd.DataFrame
-) -> None:
+def sp3_clock_nodata_to_nan(sp3_df: _pd.DataFrame) -> None:
     """
     Converts the SP3 Clock column's nodata values (999999 or 999999.999999 - the fractional component optional) to NaNs.
     See https://files.igs.org/pub/data/format/sp3_docu.txt
@@ -79,7 +70,6 @@
     """
     nan_mask = sp3_df[("EST", "CLK")] >= SP3_CLOCK_NODATA_NUMERIC
     sp3_df.loc[nan_mask, ("EST", "CLK")] = _np.NAN
->>>>>>> 82087f97
 
 
 def mapparm(old, new):
@@ -91,7 +81,6 @@
     return off, scl
 
 
-<<<<<<< HEAD
 def _process_sp3_block(date, data, widths, names):
     """Process a single block of SP3 data"""
     print(data)
@@ -106,10 +95,22 @@
     return temp_sp3
 
 
-def read_sp3(sp3_path, pOnly=True):
-=======
+def _process_sp3_block(date, data, widths, names):
+    """Process a single block of SP3 data"""
+    print(data)
+    if not data or len(data) == 0:
+        return _pd.DataFrame()
+    epochs_dt = _pd.to_datetime(_pd.Series(date).str.slice(2, 21).values.astype(str), format=r"%Y %m %d %H %M %S")
+    temp_sp3 = _pd.read_fwf(_io.StringIO(data), widths=widths, names=names)
+    dt_index = _np.repeat(a=_gn_datetime.datetime2j2000(epochs_dt.values), repeats=len(temp_sp3))
+    temp_sp3.set_index(dt_index, inplace=True)
+    temp_sp3.index.name = "J2000"
+    temp_sp3.set_index(temp_sp3.PRN.astype(str), append=True, inplace=True)
+    temp_sp3.set_index(temp_sp3.PV_FLAG.astype(str), append=True, inplace=True)
+    return temp_sp3
+
+
 def read_sp3(sp3_path, pOnly=True, nodata_to_nan=True):
->>>>>>> 82087f97
     """Read SP3 file
     Returns STD values converted to proper units (mm/ps) also if present.
     by default leaves only P* values (positions), removing the P key itself
@@ -128,7 +129,6 @@
     _RE_SP3 = _re.compile(rb"^\*(.+)\n(.+).+", _re.MULTILINE)
 
     data_blocks = _np.asarray(_RE_SP3.findall(string=content[: content.rfind(b"EOF")]))
-<<<<<<< HEAD
     # Compile the regular expression pattern
     pattern = _re.compile(r"^\*(.+)$", _re.MULTILINE)
 
@@ -173,90 +173,15 @@
         ["EST", "EST", "EST", "EST", "STD", "STD", "STD", "STD", "a1", "a2", "a3", "a4"],
         ["X", "Y", "Z", "CLK", "X", "Y", "Z", "CLK", "", "", "", ""],
     ]
-    sp3_clock_nodata_to_nan(sp3_df)
-    # print(sp3_df.index.has_duplicates())
-=======
-
-    dates = data_blocks[:, 0]
-    data = data_blocks[:, 1]
-    if not data[-1].endswith(b"\n"):
-        data[-1] += b"\n"
-
-    counts = _np.char.count(data, b"\n")
-
-    epochs_dt = _pd.to_datetime(_pd.Series(dates).str.slice(2, 21).values.astype(str), format=r"%Y %m %d %H %M %S")
-
-    dt_index = _np.repeat(a=_gn_datetime.datetime2j2000(epochs_dt.values), repeats=counts)
-    b_string = b"".join(data.tolist())
-
-    series = _pd.Series(b_string.splitlines())
-    data_width = series.str.len()
-    missing = b" " * (data_width.max() - data_width).values.astype(object)
-    series += missing  # rows need to be of equal len
-    data_test = series.str[4:60].values.astype("S56").view(("S14")).reshape(series.shape[0], -1).astype(float)
-
-    if parsed_header.HEAD.ORB_TYPE in ["FIT", "INT"]:
-        sp3_df = _pd.DataFrame(data_test).astype(float)
-        sp3_df.columns = [
-            ["EST", "EST", "EST", "EST"],
-            [
-                "X",
-                "Y",
-                "Z",
-                "CLK",
-            ],
-        ]
-
-    else:  # parsed_header.HEAD.ORB_TYPE == 'HLM':
-        # might need to output log message
-        std = (series.str[60:69].values + series.str[70:73].values).astype("S12").view("S3").astype(object)
-        std[std == b"   "] = None
-        std = std.astype(float).reshape(series.shape[0], -1)
-
-        ind = (series.str[75:76].values + series.str[79:80].values).astype("S2").view("S1")
-        ind[ind == b" "] = b""
-        ind = ind.reshape(series.shape[0], -1).astype(str)
-
-        sp3_df = _pd.DataFrame(
-            _np.column_stack([data_test, std, ind]),
-        ).astype(
-            {
-                0: float,
-                1: float,
-                2: float,
-                3: float,
-                4: float,
-                5: float,
-                6: float,
-                7: float,
-                8: "category",
-                9: "category",
-            }
-        )
-        sp3_df.columns = [
-            ["EST", "EST", "EST", "EST", "STD", "STD", "STD", "STD", "P_XYZ", "P_CLK"],
-            ["X", "Y", "Z", "CLK", "X", "Y", "Z", "CLK", "", ""],
-        ]
-        sp3_df.STD = base_xyzc**sp3_df.STD.values
-
     if nodata_to_nan:
         sp3_pos_nodata_to_nan(sp3_df)  # Convert 0.000000 (which indicates nodata in the SP3 POS column) to NaN
         sp3_clock_nodata_to_nan(sp3_df)  # Convert 999999* (which indicates nodata in the SP3 CLK column) to NaN
-
+    # print(sp3_df.index.has_duplicates())
     if pOnly or parsed_header.HEAD.loc["PV_FLAG"] == "P":
-        pMask = series.astype("S1") == b"P"
-        sp3_df = sp3_df[pMask].set_index([dt_index[pMask], series.str[1:4].values[pMask].astype(str).astype(object)])
-        sp3_df.index.names = ("J2000", "PRN")
-    else:
-        sp3_df = sp3_df.set_index(
-            [dt_index, series.values.astype("U1"), series.str[1:4].values.astype(str).astype(object)]
-        )
-        sp3_df.index.names = ("J2000", "PV_FLAG", "PRN")
+        sp3_df = sp3_df[sp3_df.index.get_level_values("PV_FLAG") == "P"]
 
     sp3_df.attrs["HEADER"] = parsed_header  # writing header data to dataframe attributes
     sp3_df.attrs["path"] = sp3_path
-
->>>>>>> 82087f97
     # Check for duplicate epochs, dedupe and log warning
     if sp3_df.index.has_duplicates:  # a literaly free check
         duplicated_indexes = sp3_df.index.duplicated()  # Typically sub ms time. Marks all but first instance as duped.
