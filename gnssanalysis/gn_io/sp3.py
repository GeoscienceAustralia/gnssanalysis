--- conflicted
+++ resolved
@@ -704,11 +704,6 @@
     """
     df = _pd.concat(list(map(lambda obj: obj.attrs["HEADER"], df_list)), axis=1)
     mask_mixed = ~_gn_aux.unique_cols(df.loc["HEAD"])
-<<<<<<< HEAD
-    values_if_mixed = _np.asarray(
-        ["MIX", "MIX", "MIX", None, "M", None, "MIX", "P", "MIX", "d"]
-    )
-=======
     heads = df.loc["HEAD"].values
     # Determine earliest start epoch from input files (and format as output string) - DATETIME in heads[2]:
     dt_objs = [_gn_datetime.rnxdt_to_datetime(dt_str) for dt_str in heads[2]]
@@ -721,7 +716,6 @@
     ]  # Use all 4 chars assigned in spec - combine 2 char from each
     # Assign values when mixed:
     values_if_mixed = _np.asarray([version_str, pv_flag_str, out_dt_str, None, "M", None, "MIX", ac_str, "MX", "MIX"])
->>>>>>> a903c44b
     head = df[0].loc["HEAD"].values
     head[mask_mixed] = values_if_mixed[mask_mixed]
     # total_num_epochs needs to be assigned manually - length can be the same but have different epochs in each file
