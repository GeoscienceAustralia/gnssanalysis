from datetime import timedelta
import logging
import io as _io
import os as _os
import re as _re
from typing import Literal, Optional, Union, List, Tuple
from pathlib import Path

import numpy as _np
import pandas as _pd
from scipy import interpolate as _interpolate

from .. import filenames
from .. import gn_aux as _gn_aux
from .. import gn_const as _gn_const
from .. import gn_datetime as _gn_datetime
from .. import gn_io as _gn_io
from .. import gn_transform as _gn_transform

logger = logging.getLogger(__name__)

_RE_SP3 = _re.compile(rb"^\*(.+)\n((?:[^\*]+)+)", _re.MULTILINE)

# 1st line parser. ^ is start of document, search
_RE_SP3_HEAD = _re.compile(
    rb"""^\#(\w)(\w)([\d \.]{28})[ ]+
                                    (\d+)[ ]+([\w\+]+)[ ]+(\w+)[ ]+
                                    (\w+)(?:[ ]+(\w+)|)""",
    _re.VERBOSE,
)

_RE_SP3_COMMENT_STRIP = _re.compile(rb"^(\/\*.*$\n)", _re.MULTILINE)
# Regex to extract Satellite Vehicle (SV) names (E.g. G02). In SP3-d (2016) up to 999 satellites can be included).
# Regex options/flags: multiline, findall. Updated to extract expected SV count too.
_RE_SP3_HEADER_SV = _re.compile(rb"^\+[ ]+([\d]+|)[ ]+((?:[A-Z]\d{2})+)\W", _re.MULTILINE)

# Regex for orbit accuracy codes (E.g. ' 15' - space padded, blocks are three chars wide).
# Note: header is padded with '  0' entries after the actual data, so empty fields are matched and then trimmed.
_RE_SP3_HEADER_ACC = _re.compile(rb"^\+{2}[ ]+((?:[\-\d\s]{2}\d){17})\W", _re.MULTILINE)
# This matches orbit accuracy codes which are three chars long, left padded with spaces, and always contain at
# least one digit. They can be negative, though such values are unrealistic. Empty 'entries' are '0', so we have to
# work out where to trim the data based on the number of SVs in the header.
# Breakdown of regex:
# - Match the accuracy code line start of '++' then arbitary spaces, then
# - 17 columns of:
#   [space or digit or - ] (times two), then [digit]
# - Then non-word char, to match end of line / space.

# NOTE: looking for the *end of the line* (i.e. with '$') immediately following the data, would fail to handle files
# which pad the remainder with spaces.
# Using \W fails to match the last line if there isn't a newline following, but given the next line should be the %c
# line, this should never be an issue.

# File descriptor and clock
_RE_SP3_HEAD_FDESCR = _re.compile(rb"\%c[ ]+(\w{1})[ ]+cc[ ](\w{3})")


_SP3_DEF_PV_WIDTH = [1, 3, 14, 14, 14, 14, 1, 2, 1, 2, 1, 2, 1, 3, 1, 1, 1, 2, 1, 1]
_SP3_DEF_PV_NAME = [
    "PV_FLAG",
    "PRN",
    "x_coordinate",
    "y_coordinate",
    "z_coordinate",
    "clock",
    "_Space1",
    "x_sdev",
    "_Space2",
    "y_sdev",
    "_Space3",
    "z_sdev",
    "_Space4",
    "c_sdev",
    "_Space5",
    "Clock_Event_Flag",
    "Clock_Pred_Flag",
    "_Space6",
    "Maneuver_Flag",
    "Orbit_Pred_Flag",
]

SP3_POSITION_COLUMNS = [
    [
        "EST",
        "EST",
        "EST",
        "EST",
        "STD",
        "STD",
        "STD",
        "STD",
        "FLAGS",
        "FLAGS",
        "FLAGS",
        "FLAGS",
    ],
    [
        "X",
        "Y",
        "Z",
        "CLK",
        "X",
        "Y",
        "Z",
        "CLK",
        "Clock_Event",
        "Clock_Pred",
        "Maneuver",
        "Orbit_Pred",
    ],
]

SP3_VELOCITY_COLUMNS = [
    [
        "EST",
        "EST",
        "EST",
        "EST",
        "STD",
        "STD",
        "STD",
        "STD",
        "FLAGS",
        "FLAGS",
        "FLAGS",
        "FLAGS",
    ],
    [
        "VX",
        "VY",
        "VZ",
        "VCLOCK",
        "VX",
        "VY",
        "VZ",
        "VCLOCK",
        "Clock_Event",
        "Clock_Pred",
        "Maneuver",
        "Orbit_Pred",
    ],
]

# Nodata ie NaN constants for SP3 format

# NOTE: the CLOCK and POS NODATA strings below are technicaly incorrect.
# The specification requires a leading space on the CLOCK value, but Pandas DataFrame.to_string() (and others?) insist
# on adding a space between columns (so this cancels out the missing space here).
# For the POS value, no leading spaces are required by the SP3 spec, but we need the total width to be 13 chars,
# not 14 (the official width of the column i.e. F14.6), again because Pandas insists on adding a further space.
# See comment in gen_sp3_content() line ~645 for further discussion.
# Another related 'hack' can be found at line ~602, handling the FLAGS columns.
SP3_CLOCK_NODATA_STRING = "999999.999999"
SP3_CLOCK_NODATA_NUMERIC = 999999
SP3_POS_NODATA_STRING = "     0.000000"
SP3_POS_NODATA_NUMERIC = 0
SP3_CLOCK_STD_NODATA = -1000
SP3_POS_STD_NODATA = -100


def sp3_pos_nodata_to_nan(sp3_df: _pd.DataFrame) -> None:
    """
    Converts the SP3 Positional column's nodata values (0.000000) to NaNs.
    See https://files.igs.org/pub/data/format/sp3_docu.txt
    Note: these values represent a vector giving the satellite's position relative to the centre of Earth.
      It is theoretically possible for up to two of these values to be 0, and still represent a valid
      position.
      Therefore, we only consider a value to be nodata if ALL components of the vector (X,Y,Z) are 0.

    :param _pd.DataFrame sp3_df: SP3 data frame to filter nodata values for
    :return None
    """
    #  Create a mask for the index values (rows if you will) where the *complete* POS vector (X, Y, Z) is nodata
    #  Note the use of & here to logically AND together the three binary masks.
    nan_mask = (
        (sp3_df[("EST", "X")] == SP3_POS_NODATA_NUMERIC)
        & (sp3_df[("EST", "Y")] == SP3_POS_NODATA_NUMERIC)
        & (sp3_df[("EST", "Z")] == SP3_POS_NODATA_NUMERIC)
    )
    #  For all index values where the entire POS vector (X, Y and Z components) are 0, set all components to NaN.
    sp3_df.loc[nan_mask, [("EST", "X"), ("EST", "Y"), ("EST", "Z")]] = _np.nan


def sp3_clock_nodata_to_nan(sp3_df: _pd.DataFrame) -> None:
    """
    Converts the SP3 Clock column's nodata values (999999 or 999999.999999 - fractional component optional) to NaNs.
    See https://files.igs.org/pub/data/format/sp3_docu.txt

    :param _pd.DataFrame sp3_df: SP3 data frame to filter nodata values for
    :return None
    """
    nan_mask = sp3_df[("EST", "CLK")] >= SP3_CLOCK_NODATA_NUMERIC
    sp3_df.loc[nan_mask, ("EST", "CLK")] = _np.nan


def remove_offline_sats(sp3_df: _pd.DataFrame, df_friendly_name: str = ""):
    """
    Remove any satellites that have "0.0" or NaN for all three position coordinates - this indicates satellite offline.
    Note that this removes a satellite which has *any* missing coordinate data, meaning a satellite with partial
    observations will get removed entirely.
    Added in version 0.0.57

    :param _pd.DataFrame sp3_df: SP3 DataFrame to remove offline / nodata satellites from
    :param str df_friendly_name: Name to use when referring to the DataFrame in log output (purely for clarity). Empty
           string by default.
    :return _pd.DataFrame: the SP3 DataFrame, with the offline / nodata satellites removed

    """
    # Get all entries with missing positions (i.e. nodata value, represented as either 0 or NaN), then get the
    # satellite names (SVs) of these and dedupe them, giving a list of all SVs with one or more missing positions.

    # Mask for nodata POS values in raw form:
    mask_zero = (sp3_df.EST.X == 0.0) & (sp3_df.EST.Y == 0.0) & (sp3_df.EST.Z == 0.0)
    # Mask for converted values, as NaNs:
    mask_nan = (sp3_df.EST.X.isna()) & (sp3_df.EST.Y.isna()) & (sp3_df.EST.Z.isna())
    mask_either = _np.logical_or(mask_zero, mask_nan)

    # With mask, filter for entries with no POS value, then get the sat name (SVs) from the entry, then dedupe:
    offline_sats = sp3_df[mask_either].index.get_level_values(1).unique()

    # Using that list of offline / partially offline sats, remove all entries for those sats from the SP3 DataFrame:
    sp3_df = sp3_df.drop(offline_sats, level=1, errors="ignore")
    sp3_df.attrs["HEADER"].HEAD.ORB_TYPE = "INT"  # Allow the file to be read again by read_sp3 - File ORB_TYPE changes
    if len(offline_sats) > 0:
        logger.info(f"Dropped offline / nodata sats from {df_friendly_name} SP3 DataFrame: {offline_sats.values}")
    else:
        logger.info(f"No offline / nodata sats detected to be dropped from {df_friendly_name} SP3 DataFrame")
    return sp3_df


def filter_by_svs(
    sp3_df: _pd.DataFrame,
    filter_by_count: Optional[int] = None,
    filter_by_name: Optional[list[str]] = None,
    filter_to_sat_letter: Optional[str] = None,
) -> _pd.DataFrame:
    """
    Utility function to trim an SP3 DataFrame down, intended for creating small sample SP3 files for
    unit testing (but could be used for other purposes).
    Can filter to a specific number of SVs, to specific SV names, and to a specific constellation.

    These filters can be used together (though filter by name and filter by sat letter i.e. constellation, does
    not make sense).
    E.g. you may filter sats to a set of possible SV names, and also to a maximum of n sats. Or you might filter to
    a specific constellation, then cap at a max of n sats.

    :param _pd.DataFrame sp3_df: input SP3 DataFrame to perform filtering on
    :param Optional[int] filter_by_count: max number of sats to return
    :param Optional[list[str]] filter_by_name: names of sats to constrain to
    :param Optional[str] filter_to_sat_letter: name of constellation (single letter) to constrain to
    :return _pd.DataFrame: new SP3 DataFrame after filtering
    """

    # Get all SV names
    all_sv_names = sp3_df.index.get_level_values(1).unique().array
    total_svs = len(all_sv_names)
    logger.info(f"Total SVs: {total_svs}")

    # Drop SVs which don't match given names
    if filter_by_name:
        # Make set of every SV name to drop (exclude everything besides what we want to keep)
        exclusion_list: list[str] = list(set(all_sv_names) - set(filter_by_name))
        sp3_df = sp3_df.drop(exclusion_list, level=1)

    # Drop SVs which don't match a given constellation letter (i.e. 'G', 'E', 'R', 'C')
    if filter_to_sat_letter:
        if len(filter_to_sat_letter) != 1:
            raise ValueError(
                "Name of sat constellation to filter to, must be a single char. E.g. you cannot enter 'GR'"
            )
        # Make set of every SV name to drop (exclude everything besides what we want to keep)
        other_constellation_sats = [sv for sv in all_sv_names if not filter_to_sat_letter.upper() in sv]
        sp3_df = sp3_df.drop(other_constellation_sats, level=1)

    # Drop SVs beyond n (i.e. keep only the first n SVs)
    if filter_by_count:
        if filter_by_count < 0:
            raise ValueError("Cannot filter to a negative number of SVs!")
        if total_svs <= filter_by_count:
            raise ValueError(
                f"Cannot filter to max of {filter_by_count} sats, as there are only {total_svs} sats total!"
            )
        # Exclusion list built by taking all sats *beyond* the amount we want to keep.
        exclusion_list = all_sv_names[filter_by_count:]
        sp3_df = sp3_df.drop(exclusion_list, level=1)

    return sp3_df


def mapparm(old: Tuple[float, float], new: Tuple[float, float]) -> Tuple[float, float]:
    """
    Evaluate the offset and scale factor needed to map values from the old range to the new range.

    :param Tuple[float, float] old: The range of values to be mapped from.
    :param Tuple[float, float] new: The range of values to be mapped to.
    :return Tuple[float, float]: The offset and scale factor for the mapping.
    """
    old_range = old[1] - old[0]
    new_range = new[1] - new[0]
    offset = (old[1] * new[0] - old[0] * new[1]) / old_range
    scale_factor = new_range / old_range
    return offset, scale_factor


def _process_sp3_block(
    date: str,
    data: str,
    widths: List[int] = _SP3_DEF_PV_WIDTH,
    names: List[str] = _SP3_DEF_PV_NAME,
) -> _pd.DataFrame:
    """Process a single block of SP3 data.


    :param    str date: The date of the SP3 data block.
    :param    str data: The SP3 data block.
    :param    List[int] widths: The widths of the columns in the SP3 data block.
    :param    List[str] names: The names of the columns in the SP3 data block.
    :return    _pd.DataFrame: The processed SP3 data as a DataFrame.
    """
    if not data or len(data) == 0:
        return _pd.DataFrame()
    epochs_dt = _pd.to_datetime(_pd.Series(date).str.slice(2, 21).values.astype(str), format=r"%Y %m %d %H %M %S")
    temp_sp3 = _pd.read_fwf(_io.StringIO(data), widths=widths, names=names)
    # TODO set datatypes per column in advance
    temp_sp3["Clock_Event_Flag"] = temp_sp3["Clock_Event_Flag"].fillna(" ")
    temp_sp3["Clock_Pred_Flag"] = temp_sp3["Clock_Pred_Flag"].fillna(" ")
    temp_sp3["Maneuver_Flag"] = temp_sp3["Maneuver_Flag"].fillna(" ")
    temp_sp3["Orbit_Pred_Flag"] = temp_sp3["Orbit_Pred_Flag"].fillna(" ")

    dt_index = _np.repeat(a=_gn_datetime.datetime2j2000(epochs_dt.values), repeats=len(temp_sp3))
    temp_sp3.set_index(dt_index, inplace=True)
    temp_sp3.index.name = "J2000"
    temp_sp3.set_index(temp_sp3.PRN.astype(str), append=True, inplace=True)
    temp_sp3.set_index(temp_sp3.PV_FLAG.astype(str), append=True, inplace=True)
    return temp_sp3


def description_for_path_or_bytes(path_or_bytes: Union[str, Path, bytes]) -> Optional[str]:
    if isinstance(path_or_bytes, str) or isinstance(path_or_bytes, Path):
        return str(path_or_bytes)
    else:
        return "Data passed as bytes: no path available"


def read_sp3(
    sp3_path_or_bytes: Union[str, Path, bytes],
    pOnly: bool = True,
    nodata_to_nan: bool = True,
    drop_offline_sats: bool = False,
    continue_on_ep_ev_encountered: bool = True,
) -> _pd.DataFrame:
    """Reads an SP3 file and returns the data as a pandas DataFrame.

    :param Union[str, Path, bytes] sp3_path_or_bytes: SP3 file path (as str or Path) or SP3 data as bytes object.
    :param bool pOnly: If True, only P* values (positions) are included in the DataFrame. Defaults to True.
    :param bool nodata_to_nan: If True, converts 0.000000 (indicating nodata) to NaN in the SP3 POS column
            and converts 999999* (indicating nodata) to NaN in the SP3 CLK column. Defaults to True.
    :param bool drop_offline_sats: If True, drops satellites from the DataFrame if they have ANY missing (nodata)
            values in the SP3 POS column.
    :param bool continue_on_ep_ev_encountered: If True, logs a warning and continues if EV or EP rows are found in
            the input SP3. These are currently unsupported by this function and will be ignored. Set to false to
            raise a NotImplementedError instead.
    :return _pd.DataFrame: The SP3 data as a DataFrame.
    :raises FileNotFoundError: If the SP3 file specified by sp3_path_or_bytes does not exist.
    :raises Exception: For other errors reading SP3 file/bytes

    :note: The SP3 file format is a standard format used for representing precise satellite ephemeris and clock data.
        This function reads the SP3 file, parses the header information, and extracts the data into a DataFrame.
        The DataFrame columns include PV_FLAG, PRN, x_coordinate, y_coordinate, z_coordinate, clock, and various
        standard deviation values. The DataFrame is processed to convert the standard deviation values to proper units
        (mm/ps) and remove unnecessary columns. If pOnly is True, only P* values are included in the DataFrame.
        If nodata_to_nan is True, nodata values in the SP3 POS and CLK columns are converted to NaN.
    """
    content = _gn_io.common.path2bytes(sp3_path_or_bytes)  # Will raise EOFError if file empty

    # Match comment lines, including the trailing newline (so that it gets removed in a second too): ^(\/\*.*$\n)
    comments: list = _RE_SP3_COMMENT_STRIP.findall(content)
    for comment in comments:
        content = content.replace(comment, b"")  # Not in place?? Really?
    # Judging by the spec for SP3-d (2016), there should only be 2 '%i' lines in the file, and they should be
    # immediately followed by the mandatory 4+ comment lines.
    # It is unclear from the specification whether comment lines can appear anywhere else. For robustness we
    # strip them from the data before continuing parsing.

    # %i is the last thing in the header, then epochs start.
    # Get the start of the last %i line, then scan forward to the next \n, then +1 for start of the following line.
    # We used to use the start of the first comment line. While simpler, that seemed risky.
    header_end = content.find(b"\n", content.rindex(b"%i")) + 1
    header = content[:header_end]
    content = content[header_end:]
    parsed_header = parse_sp3_header(header)
    header_sv_count = parsed_header.SV_INFO.count()  # count() of non-NA/null, vs shape: dims of whole structure
    fline_b = header.find(b"%f") + 2  # TODO add to header parser
    fline = header[fline_b : fline_b + 24].strip().split(b"  ")
    base_xyzc = _np.asarray([float(fline[0])] * 3 + [float(fline[1])])  # exponent base
    date_lines, data_blocks = _split_sp3_content(content)
    sp3_df = _pd.concat([_process_sp3_block(date, data) for date, data in zip(date_lines, data_blocks)])
    sp3_df = _reformat_df(sp3_df)
    # Check that count of SVs from header matches number of unique SVs we read in.
    df_sv_count = sp3_df.index.get_level_values(1).unique().size
    if header_sv_count != df_sv_count:
        logger.warning(f"Number of SVs in SP3 header ({header_sv_count}) did not match file contents ({df_sv_count})!")
    if drop_offline_sats:
        sp3_df = remove_offline_sats(sp3_df)
    if nodata_to_nan:
        # Convert 0.000000 (which indicates nodata in the SP3 POS column) to NaN
        sp3_pos_nodata_to_nan(sp3_df)
        # Convert 999999* (which indicates nodata in the SP3 CLK column) to NaN
        sp3_clock_nodata_to_nan(sp3_df)

    # P/V/EP/EV flag handling is currently incomplete. The current implementation truncates to the first letter,
    # so can't parse nor differenitate between EP and EV!
    if "E" in sp3_df.index.get_level_values("PV_FLAG").unique():
        if not continue_on_ep_ev_encountered:
            raise NotImplementedError("EP and EV flag rows are currently not supported")
        logger.warning("EP / EV flag rows encountered. These are not yet supported, and will be ignored!")

    # Check very top of the header to see if this SP3 is Position only , or also contains Velocities
    if pOnly or parsed_header.HEAD.loc["PV_FLAG"] == "P":
        sp3_df = sp3_df.loc[sp3_df.index.get_level_values("PV_FLAG") == "P"]
        sp3_df.index = sp3_df.index.droplevel("PV_FLAG")
    else:
        # DF contains interlaced Position & Velocity measurements for each sat. Split the data based on this, and
        # recombine, turning Pos and Vel into separate columns.
        position_df = sp3_df.xs("P", level="PV_FLAG")
        velocity_df = sp3_df.xs("V", level="PV_FLAG")

        # NOTE: care must now be taken to ensure this split and merge operation does not duplicate the FLAGS columns!

        # Remove the (per sat per epoch, not per pos / vel section) FLAGS from one of our DFs so when we concat them
        # back together we don't have duplicated flags.
        # The param axis=1, removes from columns rather than indexes (i.e. we want to drop the column from the data,
        # not drop all the data to which the column previously applied!)
        # We drop from pos rather than vel, because vel is on the right hand side, so the layout resembles the
        # layout of an SP3 file better. Functionally, this shouldn't make a difference.
        position_df = position_df.drop(axis=1, columns="FLAGS")

        velocity_df.columns = SP3_VELOCITY_COLUMNS
        sp3_df = _pd.concat([position_df, velocity_df], axis=1)

    # Check for duplicate epochs, dedupe and log warning
    if sp3_df.index.has_duplicates:  # a literaly free check
        # This typically runs in sub ms time. Marks all but first instance as duped:
        duplicated_indexes = sp3_df.index.duplicated()
        first_dupe = sp3_df.index.get_level_values(0)[duplicated_indexes][0]
        logging.warning(
            f"Duplicate epoch(s) found in SP3 ({duplicated_indexes.sum()} additional entries, potentially non-unique). "
            f"First duplicate (as J2000): {first_dupe} (as date): {first_dupe + _gn_const.J2000_ORIGIN} "
            f"SP3 path is: '{description_for_path_or_bytes(sp3_path_or_bytes)}'. Duplicates will be removed, keeping first."
        )
        # Now dedupe them, keeping the first of any clashes:
        sp3_df = sp3_df[~sp3_df.index.duplicated(keep="first")]
    # Write header data to dataframe attributes:
    sp3_df.attrs["HEADER"] = parsed_header
    sp3_df.attrs["path"] = sp3_path_or_bytes if type(sp3_path_or_bytes) in (str, Path) else ""
    return sp3_df


def _reformat_df(sp3_df: _pd.DataFrame) -> _pd.DataFrame:
    """
    Reformat the SP3 DataFrame for internal use

    :param _pd.DataFrame sp3_df: The DataFrame containing the SP3 data.
    :return _pd.DataFrame: reformated SP3 data as a DataFrame.
    """
    name_float = [
        "x_coordinate",
        "y_coordinate",
        "z_coordinate",
        "clock",
        "x_sdev",
        "y_sdev",
        "z_sdev",
        "c_sdev",
    ]
    sp3_df[name_float] = sp3_df[name_float].apply(_pd.to_numeric, errors="coerce")
    sp3_df = sp3_df.loc[:, ~sp3_df.columns.str.startswith("_")]
    # remove PRN and PV_FLAG columns
    sp3_df = sp3_df.drop(columns=["PRN", "PV_FLAG"])
    # rename columns x_coordinate -> [EST, X], y_coordinate -> [EST, Y]
    sp3_df.columns = SP3_POSITION_COLUMNS
    return sp3_df


def _split_sp3_content(content: bytes) -> Tuple[List[str], _np.ndarray]:
    """
    Split the content of an SP3 file into date lines and data blocks.

    :param bytes content: The content of the SP3 file.
    :return Tuple[List[str], _np.ndarray]: The date lines and data blocks.
    """
    pattern = _re.compile(r"^\*(.+)$", _re.MULTILINE)
    blocks = pattern.split(content[: content.rfind(b"EOF")].decode())
    date_lines = blocks[1::2]
    data_blocks = _np.asarray(blocks[2::2])
    return date_lines, data_blocks


def parse_sp3_header(header: bytes, warn_on_negative_sv_acc_values: bool = True) -> _pd.Series:
    """
    Parse the header of an SP3 file and extract relevant information.

    :param bytes header: The header of the SP3 file (as a byte string).
    :return _pd.Series: A pandas Series containing the parsed information from the SP3 header.
    """

    # Find all Satellite Vehicle (SV) entries
    # Updated to also extract the count of expected SVs from the header, and compare that to the number of SVs we get.
    # Tuple per match/line, containing the capture groups. I.e. [(group 1, group 2), (group 1, group 2)]
    # See https://docs.python.org/3/library/re.html#re.findall
    sv_regex_matches: list[tuple] = _RE_SP3_HEADER_SV.findall(header)

    # How many SVs did the header say were there (start of first line of SV entries) E.g 30 here: +   30   G02G03...
    head_sv_expected_count = None
    if sv_regex_matches:  # Result found
        head_sv_expected_count = int(sv_regex_matches[0][0])  # Line 1, group 1
    else:
        logger.warning("Failed to extract count of expected SVs from SP3 header.")

    # Get second capture group from each match, concat into byte string. These are the actual SVs. i.e. 'G02G03G04'...
    sv_id_matches = b"".join([x[1] for x in sv_regex_matches])
    # Now do some Numpy magic to present it chunked into three character strings (e.g. 'G02', 'G03', etc.)
    head_svs = _np.asarray(sv_id_matches)[_np.newaxis].view("S3").astype(str)

    # Sanity check that the number of SVs the regex found, matches what the header said should be there.
    found_sv_count = head_svs.shape[0]  # Effectively len() of the SVs array. Note this could include null/NA/NaN
    if head_sv_expected_count is not None and found_sv_count != head_sv_expected_count:
        logger.warning(
            "Number of Satellite Vehicle (SV) entries extracted from the SP3 header, did not match the "
            "number of SVs the header said were there! This might be a header writer or header parser bug! "
            f"SVs extracted: {found_sv_count}, SV count given by header: {head_sv_expected_count} "
            f"List of SVs extracted: '{str(head_svs)}'"
        )

    # Use regex to extract the Orbit Accuracy Codes from the header. These correspond with the above
    # Satellite Vehicle (SV) numbers. Values are left padded and each takes up three characters. E.g. ' 15'.
    # The data structure itself is zero padded and spread over multiple lines. This comes out as e.g.:
    # [b'15', b'15', b'15', b'0', b'0'...] if we had 3 SVs.
    # We stick the byte string lines together, then trim it to the length of the array of SVs, given
    # by head_svs.shape[0]
    # Note: .view("S3") seems to present the data in chunks of three characters (I'm inferring this
    # though, doco is unclear).
    head_svs_std = (
        _np.asarray(b"".join(_RE_SP3_HEADER_ACC.findall(header)))[_np.newaxis]
        .view("S3")[: head_svs.shape[0]]
        .astype(int)
    )
    sv_tbl = _pd.Series(head_svs_std, index=head_svs)

    if warn_on_negative_sv_acc_values and any(acc < 0 for acc in head_svs_std):
        logger.warning(
            "SP3 header contained orbit accuracy codes which were negative! These values represent "
            "error expressed as 2^x mm, so negative values are unrealistic and likely an error. "
            f"Parsed SVs and ACCs: {sv_tbl}"
        )

    try:
        claimed_sv_count_str = str(head_sv_expected_count) if head_sv_expected_count is not None else ""
        header_array = _np.asarray(
            _RE_SP3_HEAD.search(header).groups()
            + _RE_SP3_HEAD_FDESCR.search(header).groups()
            + (bytes(claimed_sv_count_str, "utf-8"),)  # Number of SVs header states should be there
        ).astype(str)
        sp3_heading = _pd.Series(
            data=header_array,
            index=[
                "VERSION",
                "PV_FLAG",
                "DATETIME",
                "N_EPOCHS",
                "DATA_USED",
                "COORD_SYS",
                "ORB_TYPE",
                "AC",
                "FILE_TYPE",
                "TIME_SYS",
                "SV_COUNT_STATED",  # (Here for convenience) parsed earlier with _RE_SP3_HEADER_SV, not by above regex
            ],
        )
    except AttributeError as e:  # Make the exception slightly clearer.
        raise AttributeError("Failed to parse SP3 header. Regex likely returned no match.", e)

    return _pd.concat([sp3_heading, sv_tbl], keys=["HEAD", "SV_INFO"], axis=0)


def getVelSpline(sp3Df: _pd.DataFrame) -> _pd.DataFrame:
    """Returns the velocity spline of the input dataframe.

    :param _pd.DataFrame sp3Df: The input pandas DataFrame containing SP3 position data.
    :return _pd.DataFrame: The dataframe containing the velocity spline.

    :caution :This function cannot handle *any* NaN / nodata / non-finite position values. By contrast, getVelPoly()
              is more forgiving, but accuracy of results, particulary in the presence of NaNs, has not been assessed.
    :note :The velocity is returned in the same units as the input dataframe, e.g. km/s (needs to be x10000 to be in cm as per sp3 standard).
    """
    sp3dfECI = sp3Df.EST.unstack(1)[["X", "Y", "Z"]]  # _ecef2eci(sp3df)
    datetime = sp3dfECI.index.get_level_values("J2000").values
    spline = _interpolate.CubicSpline(datetime, sp3dfECI.values)
    velDf = _pd.DataFrame(
        data=spline.derivative(1)(datetime),
        index=sp3dfECI.index,
        columns=sp3dfECI.columns,
    ).stack(1, future_stack=True)
    return _pd.concat([sp3Df, _pd.concat([velDf], keys=["VELi"], axis=1)], axis=1)


def getVelPoly(sp3Df: _pd.DataFrame, deg: int = 35) -> _pd.DataFrame:
    """
    Interpolates the positions for -1s and +1s in the sp3_df DataFrame and outputs velocities.

    :param _pd.DataFrame sp3Df: A pandas DataFrame containing the sp3 data.
    :param int deg: Degree of the polynomial fit. Default is 35.
    :return _pd.DataFrame: A pandas DataFrame with the interpolated velocities added as a new column.

    """
    est = sp3Df.unstack(1).EST[["X", "Y", "Z"]]
    times = est.index.get_level_values("J2000").values
    positions = est.values

    # map from input scale to [-1,1]
    offset, scale_factor = mapparm([times.min(), times.max()], [-1, 1])

    normalised_times = offset + scale_factor * (times)
    coeff = _np.polyfit(x=normalised_times, y=positions, deg=deg)

    time_prev = offset + scale_factor * (times - 1)
    time_next = offset + scale_factor * (times + 1)

    time_prev_sqrd_combined = _np.broadcast_to((time_prev)[None], (deg + 1, time_prev.shape[0]))
    time_next_sqrd_combined = _np.broadcast_to((time_next)[None], (deg + 1, time_prev.shape[0]))

    inputs_prev = time_prev_sqrd_combined ** _np.flip(_np.arange(deg + 1))[:, None]
    inputs_next = time_next_sqrd_combined ** _np.flip(_np.arange(deg + 1))[:, None]

    res_prev = coeff.T.dot(inputs_prev)
    res_next = coeff.T.dot(inputs_next)
    vel_i = _pd.DataFrame(
        (((positions - res_prev.T) + (res_next.T - positions)) / 2),
        columns=est.columns,
        index=est.index,
    ).stack(future_stack=True)

    vel_i.columns = [["VELi"] * 3] + [vel_i.columns.values.tolist()]

    return _pd.concat([sp3Df, vel_i], axis=1)


def gen_sp3_header(sp3_df: _pd.DataFrame) -> str:
    """
    Generate the header for an SP3 file based on the given DataFrame.
<<<<<<< HEAD
    Caution: much of the header data is based on the dataframe's attrs["HEADER"] field, which may no
    longer reflect the contents!
=======
    NOTE: much of the header information is drawn from the DataFrame attrs structure. If this has not been
    updated as the DataFrame has been transformed, the header will not reflect the data.
>>>>>>> 36c03744

    :param _pd.DataFrame sp3_df: The DataFrame containing the SP3 data.
    :return str: The generated SP3 header as a string.
    """
    sp3_j2000 = sp3_df.index.levels[0].values
    sp3_j2000_begin = sp3_j2000[0]

    header = sp3_df.attrs["HEADER"]
    head = header.HEAD
    sv_tbl = header.SV_INFO

    # need to update DATETIME outside before writing
    line1 = [
        f"#{head.VERSION}{head.PV_FLAG}{_gn_datetime.j20002rnxdt(sp3_j2000_begin)[0][3:-2]}"
        + f"{sp3_j2000.shape[0]:>9}{head.DATA_USED:>6}"
        + f"{head.COORD_SYS:>6}{head.ORB_TYPE:>4}{head.AC:>5}\n"
    ]

    gpsweek, gpssec = _gn_datetime.datetime2gpsweeksec(sp3_j2000_begin)
    mjd_days, mjd_sec = _gn_datetime.j20002mjd(sp3_j2000_begin)

    line2 = [f"##{gpsweek:5}{gpssec:16.8f}{sp3_j2000[1] - sp3_j2000_begin:15.8f}{mjd_days:6}{mjd_sec:16.13f}\n"]

    sats = sv_tbl.index.to_list()
    n_sats = sv_tbl.shape[0]

    # Check that number of SVs the header metadata says should be here, matches the number of SVs *listed* in
    # header metadata (which we use to output the new header). Then check that this in turn matches the number of
    # unique SVs in the SP3 DataFrame itself.
    dataframe_sv_count = sp3_df.index.get_level_values(1).unique().size
    header_sv_stated_count = int(head["SV_COUNT_STATED"])
    header_sv_actual_count = int(n_sats)

    # Check header internal consistency, regarding number of SVs
    if header_sv_actual_count != header_sv_stated_count:
        raise AttributeError(
            f"Number of SVs listed in SP3 header ({str(header_sv_actual_count)}), did not match "
            f"the number of SVs the header says are there ({header_sv_stated_count})"
        )
    # Check header vs DataFrame content regarding number of SVs
    if header_sv_actual_count != dataframe_sv_count:
        raise AttributeError(
            f"Number of SVs listed in SP3 header ({header_sv_actual_count}) did not match "
            f"SP3 DataFrame contents ({dataframe_sv_count})!"
        )

    # Alternatively: max(n_sats // 17, 5) # As many lines as needed, minimum 5
    sats_rows = (n_sats // 17) + 1 if n_sats > (17 * 5) else 5  # should be 5 but MGEX need more lines (e.g. CODE sp3)
    sats_header = (
        _np.asarray(sats + ["  0"] * (17 * sats_rows - n_sats), dtype=object).reshape(sats_rows, -1).sum(axis=1) + "\n"
    )

    # Add *calculated, not stated* SV count within the lead-in / padding of the first row of SVs
    sats_header[0] = "+ {:4}   ".format(n_sats) + sats_header[0]
    sats_header[1:] = "+        " + sats_header[1:]  # Format remaining rows of SVs with just their lead-in string

    sv_orb_head = (
        _np.asarray(sv_tbl.astype(str).str.rjust(3).to_list() + ["  0"] * (17 * sats_rows - n_sats), dtype=object)
        .reshape(sats_rows, -1)
        .sum(axis=1)
        + "\n"
    )

    sv_orb_head[0] = "++       " + sv_orb_head[0]
    sv_orb_head[1:] = "++       " + sv_orb_head[1:]

    head_c = [f"%c {head.FILE_TYPE}  cc {head.TIME_SYS} ccc cccc cccc cccc cccc ccccc ccccc ccccc ccccc\n"] + [
        "%c cc cc ccc ccc cccc cccc cccc cccc ccccc ccccc ccccc ccccc\n"
    ]

    head_fi = (
        ["%f  1.2500000  1.025000000  0.00000000000  0.000000000000000\n"]
        + ["%f  0.0000000  0.000000000  0.00000000000  0.000000000000000\n"]
        + ["%i    0    0    0    0      0      0      0      0         0\n"]
        + ["%i    0    0    0    0      0      0      0      0         0\n"]
    )

    comment = ["/*\n"] * 4

    return "".join(line1 + line2 + sats_header.tolist() + sv_orb_head.tolist() + head_c + head_fi + comment)


def gen_sp3_content(
    sp3_df: _pd.DataFrame,
    sort_outputs: bool = False,
    buf: Union[None, _io.TextIOBase] = None,
    continue_on_unhandled_velocity_data: bool = True,
) -> str:
    """
    Organises, formats (including nodata values), then writes out SP3 content to a buffer if provided, or returns
    it otherwise.

    Args:
    :param _pd.DataFrame sp3_df: The DataFrame containing the SP3 data.
    :param bool sort_outputs: Whether to sort the outputs. Defaults to False.
    :param _io.TextIOBase buf: The buffer to write the SP3 content to. Defaults to None.
    :param bool continue_on_unhandled_velocity_data: If (currently unsupported) velocity data exists in the DataFrame,
        log a warning and skip velocity data, but write out position data. Set to false to raise an exception instead.
    :return str or None: The SP3 content if `buf` is None, otherwise None.
    """

    out_buf = buf if buf is not None else _io.StringIO()
    if sort_outputs:
        # If we need to do particular sorting/ordering of satellites and constellations we can use some of the
        # options that .sort_index() provides
        sp3_df = sp3_df.sort_index(ascending=True)
    out_df = sp3_df["EST"]

    # Check for velocity columns (named by read_sp3() with a V prefix)
    if any([col.startswith("V") for col in out_df.columns.values]):
        if not continue_on_unhandled_velocity_data:
            raise NotImplementedError("Output of SP3 velocity data not currently supported")

        # Drop any of the defined velocity columns that are present, so it doesn't mess up the output.
        logger.warning("SP3 velocity output not currently supported! Dropping velocity columns before writing out.")
        # Remove any defined velocity column we have, don't raise exceptions for defined vel columns we may not have:
        out_df = out_df.drop(columns=SP3_VELOCITY_COLUMNS[1], errors="ignore")

        # NOTE: correctly writing velocity records would involve interlacing records, i.e.:
        # PG01... X Y Z CLK ...
        # VG01... VX VY VZ ...

    # Extract flags for Prediction, maneuver, etc.
    flags_df = sp3_df["FLAGS"]

    # Valid values for the respective flags are 'E' 'P' 'M' 'P' (or blank), as per page 11-12 of the SP3d standard:
    # https://files.igs.org/pub/data/format/sp3d.pdf
    if not (
        flags_df["Clock_Event"].astype(str).isin(["E", " "]).all()
        and flags_df["Clock_Pred"].astype(str).isin(["P", " "]).all()
        and flags_df["Maneuver"].astype(str).isin(["M", " "]).all()
        and flags_df["Orbit_Pred"].astype(str).isin(["P", " "]).all()
    ):
        raise ValueError(
            "Invalid SP3 flag found! Valid values are 'E', 'P', 'M', ' '. "
            "Actual values were: " + str(flags_df.values.astype(str))
        )

    # (Another) Pandas output hack to ensure we don't get extra spaces between flags columns.
    # Squish all the flag columns into a single string with the required amount of space (or none), so that
    # DataFrame.to_string() can't mess it up for us by adding a compulsory space between columns that aren't meant
    # to have one.

    # Types are set to str here due to occaisional concat errors, where one of these flags is interpreted as an int.
    flags_merged_series = _pd.Series(
        # Concatenate all flags so arbitrary spaces don't get added later in rendering
        flags_df["Clock_Event"].astype(str)
        + flags_df["Clock_Pred"].astype(str)
        + "  "  # Two blanks (unused), as per spec. Should align with columns 77,78
        + flags_df["Maneuver"].astype(str)
        + flags_df["Orbit_Pred"].astype(str),
        # Cast the whole thing to a string for output (disabled as this seems to do nothing?)
        # dtype=_np.dtype("str"),
    )

    # If we have STD information transform it to the output format (integer exponents) and add to dataframe
    if "STD" in sp3_df:
        # In future we should pull this information from the header on read and store it in the dataframe attributes
        # For now we just hardcode the most common values that are used (and the ones hardcoded in the header output)
        pos_base = 1.25
        clk_base = 1.025

        def pos_log(x):
            return _np.minimum(  # Cap value at 99
                _np.nan_to_num(  # If there is data, use the following formula. Else return NODATA value.
                    _np.rint(_np.log(x) / _np.log(pos_base)), nan=SP3_POS_STD_NODATA  # Rounded to nearest int
                ),
                99,
            ).astype(int)

        def clk_log(x):
            return _np.minimum(
                _np.nan_to_num(_np.rint(_np.log(x) / _np.log(clk_base)), nan=SP3_CLOCK_STD_NODATA), 999  # Cap at 999
            ).astype(int)

        std_df = sp3_df["STD"]
        #  Remove attribute data from this shallow copy of the Dataframe.
        #  This works around an apparent bug in Pandas, due to the fact calling == on two Series produces a list
        #  of element-wise comparisons, rather than a single boolean value. This list seems to break Pandas
        #  concat() when it is invoked within transform() and tries to check if attributes match between columns
        #  being concatenated.
        std_df.attrs = {}
        std_df = std_df.transform({"X": pos_log, "Y": pos_log, "Z": pos_log, "CLK": clk_log})
        std_df = std_df.rename(columns=lambda x: "STD_" + x)
        out_df = _pd.concat([out_df, std_df], axis="columns")
        out_df["FLAGS_MERGED"] = flags_merged_series  # Re-inject the pre-concatenated flags column.

    def prn_formatter(x):
        return f"P{x}"

    # TODO NOTE
    # This is technically incorrect but convenient. The SP3 standard doesn't include a space between the X, Y, Z, and
    # CLK values but pandas .to_string() put a space between every field. In practice most entries have spaces between
    # the X, Y, Z, and CLK values because the values are small enough that a 14.6f format specification gets padded
    # with spaces. So for now we will use a 13.6f specification and a space between entries, which will be equivalent
    # up until an entry of -100000.000000, which is greater than the radius of current GNSS orbits but not moon orbit.
    # Longer term we should maybe reimplement this again, maybe just processing groups line by line to format them?

    def pos_formatter(x):
        if isinstance(x, str):  # Presume an inf/NaN value, already formatted as nodata string. Pass through.
            return x  # Expected value "      0.000000"
        return format(x, "13.6f")  # Numeric value, format as usual

    def clk_formatter(x):
        # If this value (nominally a numpy float64) is actually a string, moreover containing the mandated part of the
        # clock nodata value (per the SP3 spec), we deduce nodata formatting has already been done, and return as is.
        if isinstance(x, str) and x.strip(" ").startswith("999999."):  # TODO performance: could do just type check
            return x
        return format(x, "13.6f")  # Not infinite or NaN: proceed with normal formatting

    # NOTE: the following formatters are fine, as the nodata value is actually a *numeric value*,
    # so DataFrame.to_string() will invoke them for those values.

    # TODO A future improvement would be to use NaN rather than specific integer values, as this is an internal
    # only representation.
    def pos_std_formatter(x):
        # We use -100 as our integer NaN/"missing" marker
        if x <= SP3_POS_STD_NODATA:
            return "  "
        return format(x, "2d")

    def clk_std_formatter(x):
        # We use -1000 as our integer NaN/"missing" marker
        if x <= SP3_CLOCK_STD_NODATA:
            return "   "
        return format(x, "3d")

    formatters = {
        "PRN": prn_formatter,
        "X": pos_formatter,  # pos_formatter() can't handle nodata (Inf / NaN). Handled prior.
        "Y": pos_formatter,
        "Z": pos_formatter,
        "CLK": clk_formatter,  # Can't handle CLK nodata (Inf or NaN). Handled prior to invoking DataFrame.to_string()
        "STD_X": pos_std_formatter,  # Nodata is represented as an integer, so can be handled here.
        "STD_Y": pos_std_formatter,
        "STD_Z": pos_std_formatter,
        "STD_CLK": clk_std_formatter,  # ditto above
    }
    for epoch, epoch_vals in out_df.reset_index("PRN").groupby(level="J2000"):
        # Format and write out the epoch in the SP3 format
        epoch_datetime = _gn_datetime.j2000_to_pydatetime(epoch)
        frac_seconds = epoch_datetime.second + (epoch_datetime.microsecond * 1e-6)
        out_buf.write(
            f"*  {epoch_datetime.year:4} {epoch_datetime.month:2} {epoch_datetime.day:2}"
            f" {epoch_datetime.hour:2} {epoch_datetime.minute:2} {frac_seconds:11.8f}"
        )
        out_buf.write("\n")

        # Format this epoch's values in the SP3 format and write to buffer

        # First, we fill NaN and infinity values with the standardised nodata value for each column.
        # NOTE: DataFrame.to_string() as called below, takes formatter functions per column. It does not, however
        # invoke them on NaN values!! As such, trying to handle NaNs in the formatter is a fool's errand.
        # Instead, we do it here, and get the formatters to recognise and skip over the already processed nodata values

        # POS nodata formatting
        # Fill +/- infinity values with SP3 nodata value for POS columns
        epoch_vals["X"].replace(to_replace=[_np.inf, -_np.inf], value=SP3_POS_NODATA_STRING, inplace=True)
        epoch_vals["Y"].replace(to_replace=[_np.inf, -_np.inf], value=SP3_POS_NODATA_STRING, inplace=True)
        epoch_vals["Z"].replace(to_replace=[_np.inf, -_np.inf], value=SP3_POS_NODATA_STRING, inplace=True)
        # Now do the same for NaNs
        epoch_vals["X"].fillna(value=SP3_POS_NODATA_STRING, inplace=True)
        epoch_vals["Y"].fillna(value=SP3_POS_NODATA_STRING, inplace=True)
        epoch_vals["Z"].fillna(value=SP3_POS_NODATA_STRING, inplace=True)
        # NOTE: we could use replace() for all this, though fillna() might be faster in some
        # cases: https://stackoverflow.com/a/76225227
        # replace() will also handle other types of nodata constants: https://stackoverflow.com/a/54738894

        # CLK nodata formatting
        # Throw both +/- infinity, and NaN values to the SP3 clock nodata value.
        # See https://stackoverflow.com/a/17478495
        epoch_vals["CLK"].replace(to_replace=[_np.inf, -_np.inf], value=SP3_CLOCK_NODATA_STRING, inplace=True)
        epoch_vals["CLK"].fillna(value=SP3_CLOCK_NODATA_STRING, inplace=True)

        # Now invoke DataFrame to_string() to write out the values, leveraging our formatting functions for the
        # relevant columns.
        # NOTE: NaN and infinity values do NOT invoke the formatter, though you can put a string in a primarily numeric
        # column, so we format the nodata values ahead of time, above.
        # NOTE: you CAN'T mix datatypes as described above, in Pandas 3 and above, so this approach will need to be
        # updated to use chained calls to format().
        epoch_vals.to_string(
            buf=out_buf,
            index=False,
            header=False,
            formatters=formatters,
        )
        out_buf.write("\n")
    if buf is None:
        return out_buf.getvalue()
    return None


def write_sp3(sp3_df: _pd.DataFrame, path: str) -> None:
    """Takes a DataFrame representation of SP3 data, formats and writes it out as an SP3 file at the given path.

    :param _pd.DataFrame sp3_df: The DataFrame containing the SP3 data.
    :param str path: The path to write the SP3 file to.
    """
    content = gen_sp3_header(sp3_df) + gen_sp3_content(sp3_df) + "EOF"
    with open(path, "w") as file:
        file.write(content)


def merge_attrs(df_list: List[_pd.DataFrame]) -> _pd.Series:
    """Merges attributes of a list of sp3 dataframes into a single set of attributes.

    :param List[pd.DataFrame] df_list: The list of sp3 dataframes.
    :return _pd.Series: The merged attributes.
    """
    df = _pd.concat(list(map(lambda obj: obj.attrs["HEADER"], df_list)), axis=1)
    mask_mixed = ~_gn_aux.unique_cols(df.loc["HEAD"])
    heads = df.loc["HEAD"].values
    # Determine earliest start epoch from input files (and format as output string) - DATETIME in heads[2]:
    dt_objs = [_gn_datetime.rnxdt_to_datetime(dt_str) for dt_str in heads[2]]
    out_dt_str = _gn_datetime.datetime_to_rnxdt(min(dt_objs))
    # Version Spec, PV Flag, AC label when mixed
    version_str = "X"  # To specify two different version, we use 'X'
    pv_flag_str = "P"  # If both P and V files merged, specify minimum spec - POS only
    ac_str = "".join([pv[:2] for pv in sorted(set(heads[7]))])[
        :4
    ]  # Use all 4 chars assigned in spec - combine 2 char from each

    # The following values (at the time of writing) align to: VERSION, PV_FLAG, DATETIME, N_EPOCHS, DATA_USED,
    # COORD_SYS, ORB_TYPE, AC, FILE_TYPE, TIME_SYS (index 9), SV_COUNT_STATED (index 10)
    # Assign values when mixed:
    values_if_mixed = _np.asarray(
        [version_str, pv_flag_str, out_dt_str, None, "M", None, "MIX", ac_str, "MX", "MIX", None]
    )
    head = df[0].loc["HEAD"].values
    head[mask_mixed] = values_if_mixed[mask_mixed]
    # total_num_epochs needs to be assigned manually - length can be the same but have different epochs in each file
    # Determine number of epochs combined dataframe will contain) - N_EPOCHS in heads[3]:
    first_set_of_epochs = set(df_list[0].index.get_level_values("J2000"))
    total_num_epochs = len(first_set_of_epochs.union(*[set(df.index.get_level_values("J2000")) for df in df_list[1:]]))
    head[3] = str(total_num_epochs)

    # Combine the *SV & SV accuracy code* part of the header, from across all input DataFrames.
    # This gives us an NDArray containing the union of all SV names.
    # For the accuracy codes part of it (axis 1), we take the max (i.e worst) accuracy seen for each SV, across all
    # the input DataFrames (i.e. lowest common denominator of accuracies for each SV).
    sv_info_unioned_worst_accuracy = df.loc["SV_INFO"].max(axis=1).values.astype(int)

    # Use the number of SVs in the union of all SV headers, as the new *stated* number of SVs (which we store in our
    # internal representation of the SP3 header (in DataFrame metadata), as sp3_df.attrs["HEADER"].HEAD.SV_COUNT_STATED)
    head[10] = sv_info_unioned_worst_accuracy.shape[0]

    return _pd.Series(_np.concatenate([head, sv_info_unioned_worst_accuracy]), index=df.index)


def sp3merge(
    sp3paths: List[str],
    clkpaths: Union[List[str], None] = None,
    nodata_to_nan: bool = False,
) -> _pd.DataFrame:
    """Reads in a list of sp3 files and optional list of clk files and merges them into a single sp3 file.

    :param List[str] sp3paths: The list of paths to the sp3 files.
    :param Union[List[str], None] clkpaths: The list of paths to the clk files, or None if no clk files are provided.
    :param bool nodata_to_nan: Flag indicating whether to convert nodata values to NaN.

    :return _pd.DataFrame: The merged SP3 DataFrame.
    """
    sp3_dfs = [read_sp3(sp3_file, nodata_to_nan=nodata_to_nan) for sp3_file in sp3paths]
    # Create a new attrs dictionary to be used for the output DataFrame
    merged_attrs = merge_attrs(sp3_dfs)
    # If attrs of two DataFrames are different, pd.concat will fail - set them to empty dict instead
    for df in sp3_dfs:
        df.attrs = {}
    merged_sp3 = _pd.concat(sp3_dfs)
    merged_sp3.attrs["HEADER"] = merged_attrs
    if clkpaths is not None:
        clk_dfs = [_gn_io.clk.read_clk(clk_file) for clk_file in clkpaths]
        merged_sp3.EST.CLK = _pd.concat(clk_dfs).EST.AS * 1000000
    return merged_sp3


def transform_sp3(src_sp3: str, dest_sp3: str, transform_fn, *args, **kwargs):
    """
    Apply a transformation to an sp3 file, by reading the file from the given path, applying the supplied
    transformation function and args, and writing out a new file to the path given.

    :param str src_sp3: Path of the source SP3 file to read in.
    :param str dest_sp3: Path to write out the new SP3 file to.
    :param callable transform_fn: The transformation function to apply to the SP3 data once loaded. *args
        and **kwargs following, are passed to this function.
    """
    logger.info(f"Reading file: " + str(src_sp3))
    sp3_df = read_sp3(src_sp3)
    transformed_df = transform_fn(sp3_df, *args, **kwargs)
    write_sp3(transformed_df, dest_sp3)


def trim_df(
    sp3_df: _pd.DataFrame,
    trim_start: timedelta = timedelta(),
    trim_end: timedelta = timedelta(),
    keep_first_delta_amount: Optional[timedelta] = None,
):
    """
    Trim data from the start and end of an sp3 dataframe

    :param _pd.DataFrame sp3_df: The input SP3 DataFrame.
    :param timedelta trim_start: Amount of time to trim off the start of the dataframe.
    :param timedelta trim_end: Amount of time to trim off the end of the dataframe.
    :param Optional[timedelta] keep_first_delta_amount: If supplied, trim the dataframe to this length. Not
        compatible with trim_start and trim_end.
    :return _pd.DataFrame: Dataframe trimmed to the requested time range, or requested initial amount

    """
    time_axis = sp3_df.index.get_level_values(0)
    # Work out the new time range that we care about
    first_time = min(time_axis)
    first_keep_time = first_time + trim_start.total_seconds()
    last_time = max(time_axis)
    last_keep_time = last_time - trim_end.total_seconds()

    # Operating in mode of trimming from start, to start + x amount of time in. As opposed to trimming a delta from each end.
    if keep_first_delta_amount:
        first_keep_time = first_time
        last_keep_time = first_time + keep_first_delta_amount.total_seconds()
        if trim_start.total_seconds() != 0 or trim_end.total_seconds() != 0:
            raise ValueError("keep_first_delta_amount option is not compatible with start/end time options")

    # Slice to the subset that we actually care about
    trimmed_df = sp3_df.loc[first_keep_time:last_keep_time]
    trimmed_df.index = trimmed_df.index.remove_unused_levels()
    return trimmed_df


def trim_to_first_n_epochs(
    sp3_df: _pd.DataFrame,
    epoch_count: int,
    sp3_filename: Optional[str] = None,
    sp3_sample_rate: Optional[timedelta] = None,
) -> _pd.DataFrame:
    """
    Utility function to trim an SP3 dataframe to the first n epochs, given either the filename, or sample rate

    :param _pd.DataFrame sp3_df: The input SP3 DataFrame.
    :param int epoch_count: Trim to this many epochs from start of SP3 data (i.e. first n epochs).
    :param Optional[str] sp3_filename: Name of SP3 file, just used to derive sample_rate.
    :param Optional[timedelta] sp3_sample_rate: Sample rate of the SP3 data. Alternatively this can be
        derived from a filename.
    :return _pd.DataFrame: Dataframe trimmed to the requested number of epochs.
    """
    sample_rate = sp3_sample_rate
    if not sample_rate:
        if not sp3_filename:
            raise ValueError("Either sp3_sample_rate or sp3_filename must be provided")
        sample_rate = filenames.convert_nominal_span(
            filenames.determine_properties_from_filename(sp3_filename)["sampling_rate"]
        )

    time_offset_from_start: timedelta = sample_rate * (epoch_count - 1)
    return trim_df(sp3_df, keep_first_delta_amount=time_offset_from_start)


<<<<<<< HEAD
    :return tuple[pandas.DataFrame, list]: A tuple containing the updated sp3_b DataFrame and the HLM array with
        applied computed parameters and residuals. The ORB_TYPE header of the output DataFrame is updated to HLM.
=======
def sp3_hlm_trans(
    a: _pd.DataFrame,
    b: _pd.DataFrame,
) -> tuple[_pd.DataFrame, list]:
    """
    Rotates sp3_b into sp3_a.

    :param _pd.DataFrame a: The sp3_a DataFrame.
    :param _pd.DataFrame b: The sp3_b DataFrame.
    :return tuple[_pd.DataFrame, list]: A tuple containing the updated sp3_b DataFrame and the HLM array with applied computed parameters and residuals.
>>>>>>> 36c03744
    """
    hlm = _gn_transform.get_helmert7(pt1=a.EST[["X", "Y", "Z"]].values, pt2=b.EST[["X", "Y", "Z"]].values)
    b.iloc[:, :3] = _gn_transform.transform7(xyz_in=b.EST[["X", "Y", "Z"]].values, hlm_params=hlm[0])

    b.attrs["HEADER"].head.ORB_TYPE = "HLM"  # Update b's header to reflect Helmert transformation has been applied
    return b, hlm


# TODO: move to gn_diffaux.py (and other associated functions as well)?
def diff_sp3_rac(
    sp3_baseline: _pd.DataFrame,
    sp3_test: _pd.DataFrame,
    hlm_mode: Literal[None, "ECF", "ECI"] = None,
    use_cubic_spline: bool = True,
    use_offline_sat_removal: bool = False,
) -> _pd.DataFrame:
    """
    Computes the difference between the two sp3 files in the radial, along-track and cross-track coordinates.

    :param _pd.DataFrame sp3_baseline: The baseline sp3 DataFrame.
    :param _pd.DataFrame sp3_test: The test sp3 DataFrame.
    :param str hlm_mode: The mode for HLM transformation. Can be None, "ECF", or "ECI".
    :param bool use_cubic_spline: Flag indicating whether to use cubic spline for velocity computation. Caution: cubic
           spline interpolation does not tolerate NaN / nodata values. Consider enabling use_offline_sat_removal if
           using cubic spline, or alternatively use poly interpolation by setting use_cubic_spline to False.
    :param bool use_offline_sat_removal: Flag indicating whether to remove satellites which are offline / have some
           nodata position values. Caution: ensure you turn this on if using cubic spline interpolation with data
           which may have holes in it (nodata).
    :return _pd.DataFrame: The DataFrame containing the difference in RAC coordinates.
    """
    hlm_modes = [None, "ECF", "ECI"]
    if hlm_mode not in hlm_modes:
        raise ValueError(f"Invalid hlm_mode. Expected one of: {hlm_modes}")

    # Drop any duplicates in the index
    sp3_baseline = sp3_baseline[~sp3_baseline.index.duplicated(keep="first")]
    sp3_test = sp3_test[~sp3_test.index.duplicated(keep="first")]

    if use_cubic_spline and not use_offline_sat_removal:
        logger.warning(
            "Caution: use_cubic_spline is enabled, but use_offline_sat_removal is not. If there are any nodata "
            "position values, the cubic interpolator will crash!"
        )
    # Drop any satellites (SVs) which are offline or partially offline.
    # Note: this currently removes SVs with ANY nodata values for position, so a single glitch will remove
    # the SV from the whole file.
    # This step was added after velocity interpolation failures due to non-finite (NaN) values from offline SVs.
    if use_offline_sat_removal:
        sp3_baseline = remove_offline_sats(sp3_baseline, df_friendly_name="baseline")
        sp3_test = remove_offline_sats(sp3_test, df_friendly_name="test")

    # Ensure the test file is time-ordered so when we align the resulting dataframes will be time-ordered
    sp3_baseline = sp3_baseline.sort_index(axis="index", level="J2000")
    sp3_baseline, sp3_test = sp3_baseline.align(sp3_test, join="inner", axis=0)

    hlm = None  # init hlm var
    if hlm_mode == "ECF":
        sp3_test, hlm = sp3_hlm_trans(sp3_baseline, sp3_test)
    sp3_baseline_eci = _gn_transform.ecef2eci(sp3_baseline)
    sp3_test_eci = _gn_transform.ecef2eci(sp3_test)
    if hlm_mode == "ECI":
        sp3_test_eci, hlm = sp3_hlm_trans(sp3_baseline_eci, sp3_test_eci)

    diff_eci = sp3_test_eci - sp3_baseline_eci

    if use_cubic_spline:
        sp3_baseline_eci_vel = getVelSpline(sp3Df=sp3_baseline_eci)
    else:
        sp3_baseline_eci_vel = getVelPoly(sp3Df=sp3_baseline_eci, deg=35)
    nd_rac = diff_eci.values[:, _np.newaxis] @ _gn_transform.eci2rac_rot(sp3_baseline_eci_vel)
    df_rac = _pd.DataFrame(
        nd_rac.reshape(-1, 3),
        index=sp3_baseline.index,
        columns=[["EST_RAC"] * 3, ["Radial", "Along-track", "Cross-track"]],
    )

    # As our index (headers) were based on the baseline input, we now clear the them of all identifiers not present in
    # the generated diffs.
    # This leaves us with the intersection of test and baseline; the common set of epochs and SVs between those two
    # files.
    df_rac.index = df_rac.index.remove_unused_levels()

    df_rac.attrs["sp3_baseline"] = _os.path.basename(sp3_baseline.attrs["path"])
    df_rac.attrs["sp3_test"] = _os.path.basename(sp3_test.attrs["path"])
    df_rac.attrs["diff_eci"] = diff_eci
    df_rac.attrs["hlm"] = hlm
    df_rac.attrs["hlm_mode"] = hlm_mode
    return df_rac<|MERGE_RESOLUTION|>--- conflicted
+++ resolved
@@ -648,13 +648,8 @@
 def gen_sp3_header(sp3_df: _pd.DataFrame) -> str:
     """
     Generate the header for an SP3 file based on the given DataFrame.
-<<<<<<< HEAD
-    Caution: much of the header data is based on the dataframe's attrs["HEADER"] field, which may no
-    longer reflect the contents!
-=======
     NOTE: much of the header information is drawn from the DataFrame attrs structure. If this has not been
     updated as the DataFrame has been transformed, the header will not reflect the data.
->>>>>>> 36c03744
 
     :param _pd.DataFrame sp3_df: The DataFrame containing the SP3 data.
     :return str: The generated SP3 header as a string.
@@ -1112,10 +1107,6 @@
     return trim_df(sp3_df, keep_first_delta_amount=time_offset_from_start)
 
 
-<<<<<<< HEAD
-    :return tuple[pandas.DataFrame, list]: A tuple containing the updated sp3_b DataFrame and the HLM array with
-        applied computed parameters and residuals. The ORB_TYPE header of the output DataFrame is updated to HLM.
-=======
 def sp3_hlm_trans(
     a: _pd.DataFrame,
     b: _pd.DataFrame,
@@ -1126,7 +1117,6 @@
     :param _pd.DataFrame a: The sp3_a DataFrame.
     :param _pd.DataFrame b: The sp3_b DataFrame.
     :return tuple[_pd.DataFrame, list]: A tuple containing the updated sp3_b DataFrame and the HLM array with applied computed parameters and residuals.
->>>>>>> 36c03744
     """
     hlm = _gn_transform.get_helmert7(pt1=a.EST[["X", "Y", "Z"]].values, pt2=b.EST[["X", "Y", "Z"]].values)
     b.iloc[:, :3] = _gn_transform.transform7(xyz_in=b.EST[["X", "Y", "Z"]].values, hlm_params=hlm[0])
