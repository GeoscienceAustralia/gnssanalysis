from datetime import timedelta
import logging
import io as _io
import os as _os
import re as _re
from typing import Callable, Literal, Mapping, Optional, Union, List, Tuple, overload
from pathlib import Path

import numpy as _np
import pandas as _pd
from scipy import interpolate as _interpolate

from .. import filenames
from .. import gn_aux as _gn_aux
from .. import gn_const as _gn_const
from .. import gn_datetime as _gn_datetime
from .. import gn_io as _gn_io
from .. import gn_transform as _gn_transform

logger = logging.getLogger(__name__)

_RE_SP3 = _re.compile(rb"^\*(.+)\n((?:[^\*]+)+)", _re.MULTILINE)

# 1st line parser. ^ is start of document, search
_RE_SP3_HEAD = _re.compile(
    rb"""^\#(\w)(\w)([\d \.]{28})[ ]+
                                    (\d+)[ ]+([\w\+]+)[ ]+(\w+)[ ]+
                                    (\w+)(?:[ ]+(\w+)|)""",
    _re.VERBOSE,
)

# SP3 comment line requirements, from SP3d spec:
#   There are now an unlimited number of comment records allowed in the header, and the maximum length of each comment
#   record has been increased from 60 characters to 80 characters.
# And elsewhere:
#   For backwards compatibility, there will always be at least 4 comment lines.

# TODO: checks for adding a comment which is too long / reflow it.
# TODO: option for appending comments.

_RE_SP3_COMMENT_STRIP = _re.compile(rb"^(\/\*.*$\n)", _re.MULTILINE)

# Regex to extract Satellite Vehicle (SV) names (E.g. G02). In SP3-d (2016) up to 999 satellites can be included).
# Regex options/flags: multiline, findall. Updated to extract expected SV count too.
# Note this extracts both the stated number of SVs AND the actual SV names.
_RE_SP3_HEADER_SV = _re.compile(rb"^\+[ ]+([\d]+|)[ ]+((?:[A-Z]\d{2})+)\W", _re.MULTILINE)

# Regex for orbit accuracy codes (E.g. ' 15' - space padded, blocks are three chars wide).
# Note: header is padded with '  0' entries after the actual data, so empty fields are matched and then trimmed.
_RE_SP3_HEADER_ACC = _re.compile(rb"^\+{2}[ ]+((?:[\-\d\s]{2}\d){17})\W", _re.MULTILINE)
# This matches orbit accuracy codes which are three chars long, left padded with spaces, and always contain at
# least one digit. They can be negative, though such values are unrealistic. Empty 'entries' are '0', so we have to
# work out where to trim the data based on the number of SVs in the header.
# Breakdown of regex:
# - Match the accuracy code line start of '++' then arbitary spaces, then
# - 17 columns of:
#   [space or digit or - ] (times two), then [digit]
# - Then non-word char, to match end of line / space.

# NOTE: looking for the *end of the line* (i.e. with '$') immediately following the data, would fail to handle files
# which pad the remainder with spaces.
# Using \W fails to match the last line if there isn't a newline following, but given the next line should be the %c
# line, this should never be an issue.

# File descriptor and clock
_RE_SP3_HEAD_FDESCR = _re.compile(rb"\%c[ ]+(\w{1})[ ]+cc[ ](\w{3})")


_SP3_DEF_PV_WIDTH = [1, 3, 14, 14, 14, 14, 1, 2, 1, 2, 1, 2, 1, 3, 1, 1, 1, 2, 1, 1]
_SP3_DEF_PV_NAME = [
    "PV_FLAG",
    "PRN",
    "x_coordinate",
    "y_coordinate",
    "z_coordinate",
    "clock",
    "_Space1",
    "x_sdev",
    "_Space2",
    "y_sdev",
    "_Space3",
    "z_sdev",
    "_Space4",
    "c_sdev",
    "_Space5",
    "Clock_Event_Flag",
    "Clock_Pred_Flag",
    "_Space6",
    "Maneuver_Flag",
    "Orbit_Pred_Flag",
]

SP3_POSITION_COLUMNS = [
    [
        "EST",
        "EST",
        "EST",
        "EST",
        "STD",
        "STD",
        "STD",
        "STD",
        "FLAGS",
        "FLAGS",
        "FLAGS",
        "FLAGS",
    ],
    [
        "X",
        "Y",
        "Z",
        "CLK",
        "X",
        "Y",
        "Z",
        "CLK",
        "Clock_Event",
        "Clock_Pred",
        "Maneuver",
        "Orbit_Pred",
    ],
]

SP3_VELOCITY_COLUMNS = [
    [
        "EST",
        "EST",
        "EST",
        "EST",
        "STD",
        "STD",
        "STD",
        "STD",
        "FLAGS",
        "FLAGS",
        "FLAGS",
        "FLAGS",
    ],
    [
        "VX",
        "VY",
        "VZ",
        "VCLOCK",
        "VX",
        "VY",
        "VZ",
        "VCLOCK",
        "Clock_Event",
        "Clock_Pred",
        "Maneuver",
        "Orbit_Pred",
    ],
]

# Nodata ie NaN constants for SP3 format

# NOTE: the CLOCK and POS NODATA strings below are technicaly incorrect.
# The specification requires a leading space on the CLOCK value, but Pandas DataFrame.to_string() (and others?) insist
# on adding a space between columns (so this cancels out the missing space here).
# For the POS value, no leading spaces are required by the SP3 spec, but we need the total width to be 13 chars,
# not 14 (the official width of the column i.e. F14.6), again because Pandas insists on adding a further space.
# See comment in gen_sp3_content() line ~645 for further discussion.
# Another related 'hack' can be found at line ~602, handling the FLAGS columns.
SP3_CLOCK_NODATA_STRING = " 999999.999999" # This is currently formatted for full width (ie 14 chars)
SP3_CLOCK_NODATA_NUMERIC = 999999
SP3_POS_NODATA_STRING = "      0.000000" # This is currently formatted for full width (ie 14 chars)
SP3_POS_NODATA_NUMERIC = 0
# The numeric values below are only relevant within this codebase, and signify nodata / NaN.
# They are created by the functions pos_log() and clk_log()
SP3_CLOCK_STD_NODATA_NUMERIC_INTERNAL = -1000
SP3_CLOCK_STD_NODATA_STRING = "   "
SP3_POS_STD_NODATA_NUMERIC_INTERNAL = -100
SP3_POS_STD_NODATA_STRING = "  "


# Other SP3 constants
SP3_COMMENT_START: str = "/* "
SP3_COMMENT_MAX_LENGTH: int = 80


def sp3_pos_nodata_to_nan(sp3_df: _pd.DataFrame) -> None:
    """
    Converts the SP3 Positional column's nodata values (0.000000) to NaNs.
    See https://files.igs.org/pub/data/format/sp3_docu.txt
    Note: these values represent a vector giving the satellite's position relative to the centre of Earth.
      It is theoretically possible for up to two of these values to be 0, and still represent a valid
      position.
      Therefore, we only consider a value to be nodata if ALL components of the vector (X,Y,Z) are 0.

    :param _pd.DataFrame sp3_df: SP3 data frame to filter nodata values for
    :return None
    """
    #  Create a mask for the index values (rows if you will) where the *complete* POS vector (X, Y, Z) is nodata
    #  Note the use of & here to logically AND together the three binary masks.
    nan_mask = (
        (sp3_df[("EST", "X")] == SP3_POS_NODATA_NUMERIC)
        & (sp3_df[("EST", "Y")] == SP3_POS_NODATA_NUMERIC)
        & (sp3_df[("EST", "Z")] == SP3_POS_NODATA_NUMERIC)
    )
    #  For all index values where the entire POS vector (X, Y and Z components) are 0, set all components to NaN.
    sp3_df.loc[nan_mask, [("EST", "X"), ("EST", "Y"), ("EST", "Z")]] = _np.nan


def sp3_clock_nodata_to_nan(sp3_df: _pd.DataFrame) -> None:
    """
    Converts the SP3 Clock column's nodata values (999999 or 999999.999999 - fractional component optional) to NaNs.
    Operates on the DataFrame in place.
    See https://files.igs.org/pub/data/format/sp3_docu.txt

    :param _pd.DataFrame sp3_df: SP3 data frame to filter nodata values for
    :return None
    """
    nan_mask = sp3_df[("EST", "CLK")] >= SP3_CLOCK_NODATA_NUMERIC
    sp3_df.loc[nan_mask, ("EST", "CLK")] = _np.nan


<<<<<<< HEAD
def reflow_string_as_lines_for_comment_block(
    comment_string: str, line_length_limit: int = SP3_COMMENT_MAX_LENGTH, comment_line_lead_in: str = SP3_COMMENT_START
) -> list[str]:
    """
    Wraps the provided, arbitrary length string into an array of strings capped at the line length limit provided.
        Tries not to break words, by splitting only on spaces if possible.
    By default, creates SP3d compliant comment lines, with the SP3d comment lead in of '/* ' at the start of each line.
    NOTE: expects input string NOT to have comment lead-in already applied.

    :param str comment_string: Arbitrary length string to wrap / reflow.
    :param int line_length_limit: Line length limit for output lines. This includes the length of comment_line_lead_in
        which is prepended to the start of each line. Defaults to 80 chars, which is the limit for SP3d.
    :param str comment_line_lead_in: Starting string of comment lines. SP3 by default i.e. '/* '
    :return list[str]: The input string wrapped and formatted as (by default) SP3 comment lines.
    """

    # Entire comment fits without reflowing. Just add the lead-in and return immediately.
    if (len(comment_string) + len(comment_line_lead_in)) <= line_length_limit:
        return [comment_line_lead_in + comment_string]

    # Splitting required.
    remaining_data = comment_string
    output_lines: list[str] = []

    # What is the highest index we can seek into a string without grabbing a line that will be too long once we add
    # the comment lead-in?
    max_seek_index = line_length_limit - len(comment_line_lead_in) - 1

    while len(remaining_data) > 0:
        # If all remaining data will fit on a single line, we don't need to split further. Add this line, and finish.
        if len(remaining_data) - 1 <= max_seek_index:
            output_lines.append(comment_line_lead_in + remaining_data)
            return output_lines

        # Max seek for this line specifically. The next line worth of data, or all remaining data.
        max_line_seek_index = min(len(remaining_data) - 1, max_seek_index)

        # Find the last space within the next line worth of data.
        unclean_split = False
        split_index = remaining_data[:max_line_seek_index].rfind(" ")
        if split_index == -1:  # Error: No space within that line worth of data: clean split not possible
            unclean_split = True
            split_index = max_line_seek_index  # Split at the end of the line, breaking words/data

        # Split at determined point and add to output, then truncate remaining data to remove what we just split off.
        output_lines.append(comment_line_lead_in + remaining_data[:split_index])
        # We want to index new data starting *after* the space that we split on (*if* there was one). So the index
        # below is +1 if we split on a space, +0 if not (to avoid deleting a char from the start of the next line):
        remaining_data = remaining_data[split_index + (0 if unclean_split else 1) :]

    return output_lines


def get_sp3_comments(sp3_df: _pd.DataFrame) -> list[str]:
    """
    Utility function to retrieve stored SP3 comment lines from the attributes of an SP3 DataFrame.
    :return list[str]: List of comment lines, verbatim. Note that comment line lead-in of '/* ' is not removed.
    """
    return sp3_df.attrs["COMMENTS"]


def update_sp3_comments(
    sp3_df: _pd.DataFrame, comment_lines: Union[list[str], None], comment_string: Union[str, None], ammend: bool = True
) -> None:
    """
    Update SP3 comment lines in-place for the SP3 DataFrame provided. By default ammends new lines to
    what was already there (e.g. as read in from a source SP3 file). Can optionally remove existing lines and replace
    with the lines provided.

    New comment lines Can be passed as either a list of lines and or a string to wrap and reformat as comment lines, or
    both. All comment lines, including those already present, will be checked for compliance with the SP3 comment spec
    (except for minimum *number* of comment lines, which is checked on write-out in gen_sp3_header()).

    Order of updated comments will be:
    - existing comments (unless ammend=False)
    - comment_lines (if provided)
    - comment_string (if provided)

    Note: neither comment_lines or comment_string is mandatory. Both or neither can be provided.
    If neither, existing comments will be format checked and rewritten (unless ammend is set to False; then there
    will be no comments).

    :param _pd.DataFrame sp3_df: SP3 DataFrame on which to update / replace comments (in place).
    :param Union[list[str], None] comment_lines: List of comment lines to ammend / overwrite with. SP3 comment line
        lead-in ('/* ') is optional and will be added if missing.
    :param Union[str, None] comment_string: Arbitrary length string to be broken into lines and formatted as SP3
        comments. This should NOT have SP3 comment line lead-in ('/* ') on it; that will be added.
    :param bool ammend: Whether to ammend (specifically add additional) comment lines, or delete existing lines and
        replace with the provided input.
    :raises ValueError: if any lines are too long (>80 chars including lead-in sequence '/* ', added if missing)
    """
    # Start with the existing comment lines if we're in ammend mode, else start afresh
    new_lines: list[str] = sp3_df.attrs["COMMENTS"] if ammend else []

    if comment_lines:
        new_lines.extend(comment_lines)
        # Validation / adding comment lead-in if missing, will be done shortly.

    # Reflow free text comments, then process all lines together
    if comment_string:
        new_lines.extend(reflow_string_as_lines_for_comment_block(comment_string))

    # Ensure lead-in correct on all lines, and lines not too long
    for i in range(len(new_lines) - 1):
        if not new_lines[i].startswith(SP3_COMMENT_START):
            # If comment start '/*' is there, we must've only failed the above check due to no space at char 3.
            # In that case, strip the existing comment start to avoid duplicating it.
            new_lines[i] = SP3_COMMENT_START + new_lines[i][2:] if new_lines[i][0:2] == "/*" else new_lines[i]
        if len(new_lines[i]) > SP3_COMMENT_MAX_LENGTH:
            raise ValueError(f"Comment line too long! Exceeded 80 chars (including lead-in): '{new_lines[i]}'")

    # Write updated lines back to the DataFrame attributes
    sp3_df.attrs["COMMENTS"] = new_lines
    logger.info(f"Updated SP3 comment lines in DataFrame attrs. Currently {len(new_lines)} comment lines")


def remove_offline_sats(sp3_df: _pd.DataFrame, df_friendly_name: str = "") -> _pd.DataFrame:
=======
def remove_svs_from_header(sp3_df: _pd.DataFrame, sats_to_remove: set[str]) -> None:
    """
    Utility function to update the internal representation of an SP3 header, when SVs are removed from the SP3
    DataFrame. This is useful e.g. when removing offline satellites.
    :param _pd.DataFrame sp3_df: SP3 DataFrame on which to update the header (in place).
    :param list[str] sats_to_remove: list of SV names to remove from the header.
    """
    num_to_remove: int = len(sats_to_remove)

    # Update header SV count (bunch of type conversion because header is stored as strings)
    sp3_df.attrs["HEADER"].HEAD.SV_COUNT_STATED = str(int(sp3_df.attrs["HEADER"].HEAD.SV_COUNT_STATED) - num_to_remove)

    # Remove sats from the multi-index which contains SV_INFO and HEAD. This does both SV list and accuracy code list.
    sp3_df.attrs["HEADER"].drop(level=1, labels=sats_to_remove, inplace=True)

    # Notes on the multi-index update:

    # The hierarchy here is:
    # dict (HEADER) > series (unnamed) > HEAD (part of multi-index) > str (SV_COUNT_STATED)
    # So we operate on the overall Series in the dict.

    # In the above statement, Level 1 gets us to the 'column' names (like G02), not the 'section' names (like SV_INFO).
    # Labels will apply to anything at that level (including things in HEAD - but those columns should never share a
    # name with an SV).


def remove_offline_sats(sp3_df: _pd.DataFrame, df_friendly_name: str = ""):
>>>>>>> 01bbebe1
    """
    Remove any satellites that have "0.0" or NaN for all three position coordinates - this indicates satellite offline.
    Note that this removes a satellite which has *any* missing coordinate data, meaning a satellite with partial
    observations will get removed entirely.
    Note: the internal representation of the SP3 header will be updated to reflect the removal.
    Added in version 0.0.57

    :param _pd.DataFrame sp3_df: SP3 DataFrame to remove offline / nodata satellites from.
    :param str df_friendly_name: Name to use when referring to the DataFrame in log output (purely for clarity). Empty
           string by default.
    :return _pd.DataFrame: the SP3 DataFrame, with the offline / nodata satellites removed

    """
    # Get all entries with missing positions (i.e. nodata value, represented as either 0 or NaN), then get the
    # satellite names (SVs) of these and dedupe them, giving a list of all SVs with one or more missing positions.

    # Mask for nodata POS values in raw form:
    mask_zero = (sp3_df.EST.X == 0.0) & (sp3_df.EST.Y == 0.0) & (sp3_df.EST.Z == 0.0)
    # Mask for converted values, as NaNs:
    mask_nan = (sp3_df.EST.X.isna()) & (sp3_df.EST.Y.isna()) & (sp3_df.EST.Z.isna())
    mask_either = _np.logical_or(mask_zero, mask_nan)

    # We expect EV, EP rows to have already been filtered out
    if "PV_FLAG" in sp3_df.index.names:
        raise Exception(
            "PV_FLAG index level found in dataframe while trying to remove offline sats. "
            "De-interlacing of Pos, Vel and EV / EP rows must be performed before running this"
        )
    # With mask, filter for entries with no POS value, then get the sat name (SVs) from the entry, then dedupe:
    offline_sats = sp3_df[mask_either].index.get_level_values(1).unique()

    # Using that list of offline / partially offline sats, remove all entries for those sats from the SP3 DataFrame:
    sp3_df = sp3_df.drop(offline_sats, level=1, errors="ignore")

    if len(offline_sats) > 0:
        # Update the internal representation of the SP3 header to match the change
        remove_svs_from_header(sp3_df, offline_sats.values)
        logger.info(
            f"Dropped offline / nodata sats from {df_friendly_name} SP3 DataFrame (including header): {offline_sats.values}"
        )
    else:
        logger.info(f"No offline / nodata sats detected to be dropped from {df_friendly_name} SP3 DataFrame")
    return sp3_df


def filter_by_svs(
    sp3_df: _pd.DataFrame,
    filter_by_count: Optional[int] = None,
    filter_by_name: Optional[list[str]] = None,
    filter_to_sat_letter: Optional[str] = None,
) -> _pd.DataFrame:
    """
    Utility function to trim an SP3 DataFrame down, intended for creating small sample SP3 files for
    unit testing (but could be used for other purposes).
    Can filter to a specific number of SVs, to specific SV names, and to a specific constellation.
    Note: updates (internal representation of) SP3 header, to reflect new SV count.

    These filters can be used together (though filter by name and filter by sat letter i.e. constellation, does
    not make sense).
    E.g. you may filter sats to a set of possible SV names, and also to a maximum of n sats. Or you might filter to
    a specific constellation, then cap at a max of n sats.

    :param _pd.DataFrame sp3_df: input SP3 DataFrame to perform filtering on
    :param Optional[int] filter_by_count: max number of sats to return
    :param Optional[list[str]] filter_by_name: names of sats to constrain to
    :param Optional[str] filter_to_sat_letter: name of constellation (single letter) to constrain to
    :return _pd.DataFrame: new SP3 DataFrame after filtering
    """

    # Get all SV names
    all_sv_names = get_unique_svs(sp3_df)
    total_svs = len(all_sv_names)
    logger.info(f"Total SVs: {total_svs}")

    # Starting with all SVs
    keep_set: set[str] = set(all_sv_names)

    # Disqualify SVs unless the match the given names
    if filter_by_name:
        keep_set = keep_set.intersection(filter_by_name)

    # Disqualify SVs unless they match a given constellation letter (i.e. 'G', 'E', 'R', 'C')
    if filter_to_sat_letter:
        if len(filter_to_sat_letter) != 1:
            raise ValueError(
                "Name of sat constellation to filter to, must be a single char. E.g. you cannot enter 'GE'"
            )
        # Make set of every SV name in the constellation we're keeping
        constellation_sats_to_keep = set([sv for sv in all_sv_names if filter_to_sat_letter.upper() in sv])
        keep_set = keep_set.intersection(constellation_sats_to_keep)

    # Drop SVs beyond n (i.e. keep only the first n SVs)
    if filter_by_count:
        if filter_by_count < 0:
            raise ValueError("Cannot filter to a negative number of SVs!")
        if total_svs <= filter_by_count:
            raise ValueError(
                f"Cannot filter to max of {filter_by_count} sats, as there are only {total_svs} sats total!"
            )

        # Convert working set of SVs to keep, into a sorted list so we can index in sorted order and trim
        # to e.g. G01, G02, not the first two arbitrary numbers as the set represents them.
        keep_list = list(keep_set)
        keep_list.sort()
        keep_list = keep_list[:filter_by_count]  # Trim to first n sats of sorted list

        keep_set = set(keep_list)

    discard_set = set(all_sv_names).difference(keep_set)
    # sp3_df = sp3_df.loc[sp3_df.index.get_level_values(1) in list(keep_set)] # Ideally something like this (but I've missed a detail)
    sp3_df = sp3_df.drop(list(discard_set), level=1)

    # Update internal header to match
    remove_svs_from_header(sp3_df, discard_set)

    return sp3_df


def mapparm(old: Tuple[float, float], new: Tuple[float, float]) -> Tuple[float, float]:
    """
    Evaluate the offset and scale factor needed to map values from the old range to the new range.

    :param Tuple[float, float] old: The range of values to be mapped from.
    :param Tuple[float, float] new: The range of values to be mapped to.
    :return Tuple[float, float]: The offset and scale factor for the mapping.
    """
    old_range = old[1] - old[0]
    new_range = new[1] - new[0]
    offset = (old[1] * new[0] - old[0] * new[1]) / old_range
    scale_factor = new_range / old_range
    return offset, scale_factor


def _process_sp3_block(
    date: str,
    data: str,
    widths: List[int] = _SP3_DEF_PV_WIDTH,
    names: List[str] = _SP3_DEF_PV_NAME,
) -> _pd.DataFrame:
    """Process a single block of SP3 data.


    :param    str date: The date of the SP3 data block.
    :param    str data: The SP3 data block.
    :param    List[int] widths: The widths of the columns in the SP3 data block.
    :param    List[str] names: The names of the columns in the SP3 data block.
    :return    _pd.DataFrame: The processed SP3 data as a DataFrame.
    """
    if not data or len(data) == 0:
        return _pd.DataFrame()
    epochs_dt = _pd.to_datetime(_pd.Series(date).str.slice(2, 21).values.astype(str), format=r"%Y %m %d %H %M %S")
    temp_sp3 = _pd.read_fwf(_io.StringIO(data), widths=widths, names=names)
    # TODO set datatypes per column in advance
    # TODO maybe change this after updating everyting else to use actual NaNs ?
    temp_sp3["Clock_Event_Flag"] = temp_sp3["Clock_Event_Flag"].fillna(" ")
    temp_sp3["Clock_Pred_Flag"] = temp_sp3["Clock_Pred_Flag"].fillna(" ")
    temp_sp3["Maneuver_Flag"] = temp_sp3["Maneuver_Flag"].fillna(" ")
    temp_sp3["Orbit_Pred_Flag"] = temp_sp3["Orbit_Pred_Flag"].fillna(" ")

    dt_index = _np.repeat(a=_gn_datetime.datetime2j2000(epochs_dt.values), repeats=len(temp_sp3))
    temp_sp3.set_index(dt_index, inplace=True)
    temp_sp3.index.name = "J2000"
    temp_sp3.set_index(temp_sp3.PRN.astype(str), append=True, inplace=True)
    temp_sp3.set_index(temp_sp3.PV_FLAG.astype(str), append=True, inplace=True)
    return temp_sp3


def description_for_path_or_bytes(path_or_bytes: Union[str, Path, bytes]) -> Optional[str]:
    if isinstance(path_or_bytes, str) or isinstance(path_or_bytes, Path):
        return str(path_or_bytes)
    else:
        return "Data passed as bytes: no path available"


def try_get_sp3_filename(path_or_bytes: Union[str, Path, bytes]) -> Union[str, None]:
    """
    Utility for validation during parsing. Attempts to pull the filename from the path or bytes SP3 source.
    :param Union[str, Path, bytes] path_or_bytes: path or bytes SP3 source to try and get filename from
    :return Union[str, None]: filename if able to extract, otherwise `None`
    """
    if isinstance(path_or_bytes, bytes):
        return None

    if isinstance(path_or_bytes, Path):
        return path_or_bytes.name

    if isinstance(path_or_bytes, str):
        return path_or_bytes.rsplit("/")[-1]

    logger.warning("sp3_path_or_bytes was of an unexpected type. Filename not extracted")
    return None


def check_epoch_counts_for_discrepancies(
    draft_sp3_df: _pd.DataFrame,
    parsed_sp3_header: _pd.Series,
    sp3_path_or_bytes: Union[Path, str, bytes, None] = None,
    continue_on_error: bool = True,
):
    """
    Utility function for use during SP3 parsing. Checks for discrepancies in the number of epochs the SP3 header
    states are there, how many *unique* epochs exist in the content, and how many epochs we would expect based on
    the period and sample_rate specified in the SP3 filename (if available to check - not possible when reading
    from bytes object rather than filepath)

    :param _pd.DataFrame draft_sp3_df: the work-in-progress dataframe currently being parsed. Used to access
        indexes. Header is not added till late in parsing, so it is passed in separately.
    :param _pd.Series parsed_sp3_header: draft SP3 header, passed in separately as it gets added to the DataFrame
        later in the SP3 reading process.
    :param Union[Path, str, bytes, None] sp3_path_or_bytes: representation of the source SP3 file path or binary data,
        used to determine whether a filename can be found, and extract it if so.

    :raises ValueError: if discrepancies found in number of epochs indicated by SP3 filename/header/contents
    """
    sp3_filename: Union[str, None] = None
    if sp3_path_or_bytes is not None:
        sp3_filename = try_get_sp3_filename(sp3_path_or_bytes)

    # Could potentially check has_duplicates first for speed?
    content_unique_epoch_count = get_unique_epochs(draft_sp3_df).size
    # content_total_epoch_count = draft_sp3_df.index.get_level_values(0).size

    header_epoch_count = int(parsed_sp3_header.HEAD.N_EPOCHS)

    if content_unique_epoch_count != header_epoch_count:
        if not continue_on_error:
            raise ValueError(
                f"Header says there should be {header_epoch_count} epochs, however there are "
                f"{content_unique_epoch_count} (unique) epochs in the content (duplicate epoch check comes later)."
            )
        logger.warning(
            f"WARNING: Header says there should be {header_epoch_count} epochs, however there are "
            f"{content_unique_epoch_count} (unique) epochs in the content (duplicate epoch check comes later)."
        )

    if not sp3_filename:
        logger.info("SP3 filename not available to check for epoch count discrepancies, continuing")
        return
    # Filename available to validate
    # Derive epoch count from filename period(as timedelta) / filename sampeleRate(as timedelta).
    # We shouldn't need sample rate to check for off by one as we're working in epochs this time.
    filename_derived_epoch_count: Union[int, None] = None

    # Try extracting properties from filename
    try:
        filename_props: dict = filenames.determine_properties_from_filename(sp3_filename)
        filename_timespan_timedelta = filename_props.get("timespan")
        if not isinstance(filename_timespan_timedelta, timedelta):
            raise KeyError(f"Failed to get timespan from filename '{sp3_filename}'")

        filename_sample_rate = filename_props.get("sampling_rate")
        if not isinstance(filename_sample_rate, str):
            raise KeyError(f"Failed to get sampling_rate from filename '{sp3_filename}'")

        filename_sample_rate_timedelta = filenames.convert_nominal_span(filename_sample_rate)
        filename_derived_epoch_count = int(
            timedelta(
                seconds=filename_timespan_timedelta.total_seconds() / filename_sample_rate_timedelta.total_seconds()
            ).total_seconds()
        )
    except Exception as e:
        logger.warning("Failed to extract filename properties to validate against header / contents: ", e)
        return

    # Now for the actual checks.
    # Check if the header states a number of epochs equal to (or one less than) the filename period implies
    # Note filename is allowed to indicate a period one epoch longer than the data. E.g. 01D can end at 23:55
    # if in 5 min epochs.
    if header_epoch_count not in (filename_derived_epoch_count, filename_derived_epoch_count - 1):
        if not continue_on_error:
            raise ValueError(
                f"Header says there should be {header_epoch_count} epochs, however filename '{sp3_filename}' implies "
                f"there should be {filename_derived_epoch_count} (or {filename_derived_epoch_count-1} at minimum)."
            )
        logger.warning(
            f"WARNING: Header says there should be {header_epoch_count} epochs, however filename '{sp3_filename}' implies "
            f"there should be {filename_derived_epoch_count} (or {filename_derived_epoch_count-1} at minimum)."
        )
    # All good, validation passed.


def check_sp3_version(sp3_bytes: bytes, strict: bool = False) -> bool:
    """
    Reads the the SP3 version character from the provided SP3 data as bytes, and raises / warns if this
    implementation does not support it.
    The version character is specified as the second character in the file/header.
    :param bytes sp3_bytes: The raw SP3 data to check.
    :param bool strict: raise ValueError for all versions we don't actively support. Otherwise for possibly compatible
        versions, a warning is logged and parsing is still attempted.
    :raises ValueError: if the SP3 data is of a version we cannot parse (e.g. a, or > d)
    :return bool: True if this version is actively supported (currently only version 'd'), False otherwise.
    """

    # Check the SP3 data we are reading is a version we support (currenly only SP3d is actively used, and support is
    # not complete).
    version_char = sp3_bytes[1:2]

    if version_char == b"d":  # Version d, ~2016. This is the version we actively support.
        return True
    elif version_char > b"d":  # Too new. Bail out, we don't know what has changed.
        raise ValueError(
            f"SP3 file version '{version_char}' is too new! We support version 'd', and can potentially read (untested) version 'c' and 'b'"
        )
    elif version_char in (b"c", b"b"):  # Tentative, may not work properly.
        if strict:
            raise ValueError(
                f"Support for SP3 file version '{version_char}' is untested. Refusing to read as strict mode is on."
            )
        logger.warning(f"Reading an older SP3 file version '{version_char}'. This may not parse correctly!")
        return False
    elif version_char == b"a":  # First version doesn't have constellation letters (e.g. G01, R01) as it is GPS only.
        raise ValueError(
            f"SP3 file version 'a' (the original version) is unsupported. We support version 'd', with partial (possible) support for 'c' and 'b'"
        )
    else:
        raise ValueError(f"Failure determining SP3 data version. Got '{version_char}")


def read_sp3(
    sp3_path_or_bytes: Union[str, Path, bytes],
    pOnly: bool = True,
    nodata_to_nan: bool = True,
    drop_offline_sats: bool = False,
    continue_on_ep_ev_encountered: bool = True,
    check_header_vs_filename_vs_content_discrepancies: bool = False,
    # These only apply when the above is enabled:
    skip_filename_in_discrepancy_check: bool = False,
    continue_on_discrepancies: bool = False,
    enforce_strict_format_compliance: bool = False,  # TODO raise exceptions if anything is not to spec, even if it wouldn't necessarily break processing. E.g. min number of SV entries, min number of comments, comments having a leading space, etc.
) -> _pd.DataFrame:
    """Reads an SP3 file and returns the data as a pandas DataFrame.

    :param Union[str, Path, bytes] sp3_path_or_bytes: SP3 file path (as str or Path) or SP3 data as bytes object.
    :param bool pOnly: If True, only P* values (positions) are included in the DataFrame. Defaults to True.
    :param bool nodata_to_nan: If True, converts 0.000000 (indicating nodata) to NaN in the SP3 POS column
            and converts 999999* (indicating nodata) to NaN in the SP3 CLK column. Defaults to True.
    :param bool drop_offline_sats: If True, drops satellites from the DataFrame if they have ANY missing (nodata)
            values in the SP3 POS column.
    :param bool continue_on_ep_ev_encountered: If True, logs a warning and continues if EV or EP rows are found in
            the input SP3. These are currently unsupported by this function and will be ignored. Set to false to
            raise a NotImplementedError instead.
    :param bool check_header_vs_filename_vs_content_discrepancies: enable discrepancy checks on SP3 content vs
        header vs filename.
    :param bool continue_on_discrepancies: (Only applicable with check_header_vs_filename_vs_content_discrepancies)
        If True, logs a warning and continues if major discrepancies are detected between the SP3 content, SP3 header,
        and SP3 filename (if available). Set to false to raise a ValueError instead.
    :param bool skip_filename_in_discrepancy_check: If discrepancy checks enabled (see above), this allows skipping
        the filename part of the checks, even if filename is available.
    :return _pd.DataFrame: The SP3 data as a DataFrame.
    :raises FileNotFoundError: If the SP3 file specified by sp3_path_or_bytes does not exist.
    :raises Exception: For other errors reading SP3 file/bytes

    :note: The SP3 file format is a standard format used for representing precise satellite ephemeris and clock data.
        This function reads the SP3 file, parses the header information, and extracts the data into a DataFrame.
        The DataFrame columns include PV_FLAG, PRN, x_coordinate, y_coordinate, z_coordinate, clock, and various
        standard deviation values. The DataFrame is processed to convert the standard deviation values to proper units
        (mm/ps) and remove unnecessary columns. If pOnly is True, only P* values are included in the DataFrame.
        If nodata_to_nan is True, nodata values in the SP3 POS and CLK columns are converted to NaN.
    """
    content = _gn_io.common.path2bytes(sp3_path_or_bytes)  # Will raise EOFError if file empty

    # Extract and check version. Raises exception for completely unsupported versions, logs warning for version b and c.
    check_sp3_version(content, strict=enforce_strict_format_compliance)

    # Match comment lines, including the trailing newline (so that it gets removed in a second too): ^(\/\*.*$\n)
    comment_lines_bytes: list[bytes] = _RE_SP3_COMMENT_STRIP.findall(content)
    for comment in comment_lines_bytes:
        content = content.replace(comment, b"")  # Not in place?? Really?
    # These will be written to DataFrame.attrs["COMMENTS"] for easy access
    comment_lines: list[str] = [line.decode("utf-8", errors="ignore").rstrip("\n") for line in comment_lines_bytes]
    # Judging by the spec for SP3-d (2016), there should only be 2 '%i' lines in the file, and they should be
    # immediately followed by the mandatory 4+ comment lines.
    # It is unclear from the specification whether comment lines can appear anywhere else. For robustness we
    # strip them from the data before continuing parsing.

    # %i is the last thing in the header, then epochs start.
    # Get the start of the last %i line, then scan forward to the next \n, then +1 for start of the following line.
    # We used to use the start of the first comment line. While simpler, that seemed risky.
    header_end = content.find(b"\n", content.rindex(b"%i")) + 1
    header = content[:header_end]
    content = content[header_end:]
    parsed_header = parse_sp3_header(header)
    fline_b = header.find(b"%f") + 2  # TODO add to header parser
    fline = header[fline_b : fline_b + 24].strip().split(b"  ")
    base_xyzc = _np.asarray([float(fline[0])] * 3 + [float(fline[1])])  # exponent base
    date_lines, data_blocks = _split_sp3_content(content)
    sp3_df = _pd.concat([_process_sp3_block(date, data) for date, data in zip(date_lines, data_blocks)])
    sp3_df = _reformat_df(sp3_df)

    # P/V/EP/EV flag handling is currently incomplete. The current implementation truncates to the first letter,
    # so can't parse nor differenitate between EP and EV!
    if "E" in sp3_df.index.get_level_values("PV_FLAG").unique():
        if not continue_on_ep_ev_encountered:
            raise NotImplementedError("EP and EV flag rows are currently not supported")
        logger.warning("EP / EV flag rows encountered. These are not yet supported. Dropping them from DataFrame...")
        # Filter out EV / EP records, before we trip ourselves up with them. Technically this is redundant as in the
        # next section we extract P and V records, then drop the PV_FLAG level.
        sp3_df = sp3_df.loc[sp3_df.index.get_level_values("PV_FLAG") != "E"]

    # Extract and merge Position and Velocity data. I.e. take the interlaced P and V rows, and restructure them into columns
    # Check very top of the header to see if this SP3 is Position only, or also contains Velocities.
    if pOnly or parsed_header.HEAD.loc["PV_FLAG"] == "P":
        sp3_df = sp3_df.loc[sp3_df.index.get_level_values("PV_FLAG") == "P"]
        sp3_df.index = sp3_df.index.droplevel("PV_FLAG")
    else:
        # DF contains interlaced Position & Velocity measurements for each sat. Split the data based on this, and
        # recombine, turning Pos and Vel into separate columns.

        pv_flag_values = sp3_df.index.get_level_values("PV_FLAG").unique().values
        if "V" not in pv_flag_values:
            raise ValueError(
                "SP3 header PV flag was not P, but no V (velocity) index appears to exist! "
                f"Unique PV flag values seen: {pv_flag_values}"
            )

        position_df = sp3_df.xs("P", level="PV_FLAG")
        velocity_df = sp3_df.xs("V", level="PV_FLAG")

        # NOTE: care must now be taken to ensure this split and merge operation does not duplicate the FLAGS columns!

        # Remove the (per sat per epoch, not per pos / vel section) FLAGS from one of our DFs so when we concat them
        # back together we don't have duplicated flags.
        # The param axis=1, removes from columns rather than indexes (i.e. we want to drop the column from the data,
        # not drop all the data to which the column previously applied!)
        # We drop from pos rather than vel, because vel is on the right hand side, so the layout resembles the
        # layout of an SP3 file better. Functionally, this shouldn't make a difference.
        position_df = position_df.drop(axis=1, columns="FLAGS")

        velocity_df.columns = SP3_VELOCITY_COLUMNS
        # NOTE from the docs: pandas.concat copies attrs only if all input datasets have the same attrs.
        # For simplity, we write the header to .attrs in the next section.
        sp3_df = _pd.concat([position_df, velocity_df], axis=1)

    # Position and Velocity (if present) now have thier own columns, and are indexed on SV (rather than
    # being interlaced as in source data).

    # As the main transformations are done, write header data to dataframe attributes now,
    # so it can travel with the dataframe from here on. NOTE: Pandas docs say .attrs is an experimental feature.
    sp3_df.attrs["HEADER"] = parsed_header
    sp3_df.attrs["path"] = sp3_path_or_bytes if type(sp3_path_or_bytes) in (str, Path) else ""

    # DataFrame has been consolidated. Run remaining consistency checks, conversions, and removal steps. Doing this
    # earlier would risk things like trying to pull pos values from an EV / EP row before it had been filtered out.

    if drop_offline_sats:
        sp3_df = remove_offline_sats(sp3_df)
    if nodata_to_nan:
        # Convert 0.000000 (which indicates nodata in the SP3 POS column) to NaN
        sp3_pos_nodata_to_nan(sp3_df)
        # Convert 999999* (which indicates nodata in the SP3 CLK column) to NaN
        sp3_clock_nodata_to_nan(sp3_df)

    # Are we running discrepancy checks?
    if check_header_vs_filename_vs_content_discrepancies:
        # SV count discrepancy check

        content_sv_count = get_unique_svs(sp3_df).size
        # count() gives total of non-NA/null (vs shape, which gets dims of whole structure):
        header_sv_count = sp3_df.attrs["HEADER"].SV_INFO.count()
        if header_sv_count != content_sv_count:
            if not continue_on_discrepancies:
                raise ValueError(
                    f"Number of SVs in SP3 header ({header_sv_count}) did not match file contents ({content_sv_count})!"
                )
            logger.warning(
                f"Number of SVs in SP3 header ({header_sv_count}) did not match file contents ({content_sv_count})!"
            )

        # Epoch count discrepancy check

        # Include filename in check?
        path_bytes_to_pass = None if skip_filename_in_discrepancy_check else sp3_path_or_bytes
        check_epoch_counts_for_discrepancies(
            draft_sp3_df=sp3_df,
            parsed_sp3_header=parsed_header,
            sp3_path_or_bytes=path_bytes_to_pass,
            continue_on_error=continue_on_discrepancies,
        )

    # Check for duplicate epochs, dedupe and log warning
    if sp3_df.index.has_duplicates:  # a literaly free check
        # This typically runs in sub ms time. Marks all but first instance as duped:
        duplicated_indexes = sp3_df.index.duplicated()
        first_dupe = sp3_df.index.get_level_values(0)[duplicated_indexes][0]
        logging.warning(
            f"Duplicate epoch(s) found in SP3 ({duplicated_indexes.sum()} additional entries, potentially non-unique). "
            f"First duplicate (as J2000): {first_dupe} (as date): {first_dupe + _gn_const.J2000_ORIGIN} "
            f"SP3 path is: '{description_for_path_or_bytes(sp3_path_or_bytes)}'. Duplicates will be removed, keeping first."
        )
        # Now dedupe them, keeping the first of any clashes:
        sp3_df = sp3_df[~sp3_df.index.duplicated(keep="first")]
<<<<<<< HEAD
    # Write header data to dataframe attributes:
    sp3_df.attrs["HEADER"] = parsed_header
    sp3_df.attrs["COMMENTS"] = comment_lines
    sp3_df.attrs["path"] = sp3_path_or_bytes if type(sp3_path_or_bytes) in (str, Path) else ""
=======

>>>>>>> 01bbebe1
    return sp3_df


def _reformat_df(sp3_df: _pd.DataFrame) -> _pd.DataFrame:
    """
    Reformat the SP3 DataFrame for internal use

    :param _pd.DataFrame sp3_df: The DataFrame containing the SP3 data.
    :return _pd.DataFrame: reformated SP3 data as a DataFrame.
    """
    name_float = [
        "x_coordinate",
        "y_coordinate",
        "z_coordinate",
        "clock",
        "x_sdev",
        "y_sdev",
        "z_sdev",
        "c_sdev",
    ]
    sp3_df[name_float] = sp3_df[name_float].apply(_pd.to_numeric, errors="coerce")
    sp3_df = sp3_df.loc[:, ~sp3_df.columns.str.startswith("_")]
    # remove PRN and PV_FLAG columns
    sp3_df = sp3_df.drop(columns=["PRN", "PV_FLAG"])
    # rename columns x_coordinate -> [EST, X], y_coordinate -> [EST, Y]
    sp3_df.columns = SP3_POSITION_COLUMNS
    return sp3_df


def _split_sp3_content(content: bytes) -> Tuple[List[str], _np.ndarray]:
    """
    Split the content of an SP3 file into date lines and data blocks.

    :param bytes content: The content of the SP3 file.
    :return Tuple[List[str], _np.ndarray]: The date lines and data blocks.
    """
    pattern = _re.compile(r"^\*(.+)$", _re.MULTILINE)
    blocks = pattern.split(content[: content.rfind(b"EOF")].decode())
    date_lines = blocks[1::2]
    data_blocks = _np.asarray(blocks[2::2])
    return date_lines, data_blocks


def parse_sp3_header(header: bytes, warn_on_negative_sv_acc_values: bool = True) -> _pd.Series:
    """
    Parse the header of an SP3 file and extract relevant information.

    :param bytes header: The header of the SP3 file (as a byte string).
    :return _pd.Series: A pandas Series containing the parsed information from the SP3 header.
    """

    # Find all Satellite Vehicle (SV) entries
    # Updated to also extract the count of expected SVs from the header, and compare that to the number of SVs we get.
    # Tuple per match/line, containing the capture groups. I.e. [(group 1, group 2), (group 1, group 2)]
    # See https://docs.python.org/3/library/re.html#re.findall
    sv_regex_matches: list[tuple] = _RE_SP3_HEADER_SV.findall(header)

    # How many SVs did the header say were there (start of first line of SV entries) E.g 30 here: +   30   G02G03...
    head_sv_expected_count = None
    if sv_regex_matches:  # Result found
        head_sv_expected_count = int(sv_regex_matches[0][0])  # Line 1, group 1
    else:
        logger.warning("Failed to extract count of expected SVs from SP3 header.")

    # Get second capture group from each match, concat into byte string. These are the actual SVs. i.e. 'G02G03G04'...
    sv_id_matches = b"".join([x[1] for x in sv_regex_matches])
    # Now do some Numpy magic to present it chunked into three character strings (e.g. 'G02', 'G03', etc.)
    head_svs = _np.asarray(sv_id_matches)[_np.newaxis].view("S3").astype(str)

    # Sanity check that the number of SVs the regex found, matches what the header said should be there.
    found_sv_count = head_svs.shape[0]  # Effectively len() of the SVs array. Note this could include null/NA/NaN
    if head_sv_expected_count is not None and found_sv_count != head_sv_expected_count:
        logger.warning(
            "Number of Satellite Vehicle (SV) entries extracted from the SP3 header, did not match the "
            "number of SVs the header said were there! This might be a header writer or header parser bug! "
            f"SVs extracted: {found_sv_count}, SV count given by header: {head_sv_expected_count} "
            f"List of SVs extracted: '{str(head_svs)}'"
        )

    # Use regex to extract the Orbit Accuracy Codes from the header. These correspond with the above
    # Satellite Vehicle (SV) numbers. Values are left padded and each takes up three characters. E.g. ' 15'.
    # The data structure itself is zero padded and spread over multiple lines. This comes out as e.g.:
    # [b'15', b'15', b'15', b'0', b'0'...] if we had 3 SVs.
    # We stick the byte string lines together, then trim it to the length of the array of SVs, given
    # by head_svs.shape[0]
    # Note: .view("S3") seems to present the data in chunks of three characters (I'm inferring this
    # though, doco is unclear).
    head_svs_std = (
        _np.asarray(b"".join(_RE_SP3_HEADER_ACC.findall(header)))[_np.newaxis]
        .view("S3")[: head_svs.shape[0]]
        .astype(int)
    )
    sv_tbl = _pd.Series(head_svs_std, index=head_svs)

    if warn_on_negative_sv_acc_values and any(acc < 0 for acc in head_svs_std):
        logger.warning(
            "SP3 header contained orbit accuracy codes which were negative! These values represent "
            "error expressed as 2^x mm, so negative values are unrealistic and likely an error. "
            f"Parsed SVs and ACCs: {sv_tbl}"
        )

    try:
        claimed_sv_count_str = str(head_sv_expected_count) if head_sv_expected_count is not None else ""
        header_array = _np.asarray(
            _RE_SP3_HEAD.search(header).groups()
            + _RE_SP3_HEAD_FDESCR.search(header).groups()
            + (bytes(claimed_sv_count_str, "utf-8"),)  # Number of SVs header states should be there
        ).astype(str)
        sp3_heading = _pd.Series(
            data=header_array,
            index=[
                "VERSION",
                "PV_FLAG",
                "DATETIME",
                "N_EPOCHS",
                "DATA_USED",
                "COORD_SYS",
                "ORB_TYPE",
                "AC",
                "FILE_TYPE",
                "TIME_SYS",
                "SV_COUNT_STATED",  # (Here for convenience) parsed earlier with _RE_SP3_HEADER_SV, not by above regex
            ],
        )
        # SP3 file versions:
        # - a: Oct 1995 - Single constellation.
        # - b: Oct 1998 - Adds GLONASS support.
        # - c: ~2006 to Aug 2010 - Appears to add multiple new constellations, Japan's QZSS added in 2010.
        # - d: Feb 2016 - Max number of satellites raised from 85 to 999.

        header_version = str(header_array[0])
        if header_version in ("a", "b"):
            logger.warning(f"SP3 file is old version: '{header_version}', you may experience parsing issues")
        elif header_version in ("c", "d"):
            logger.info(f"SP3 header states SP3 file version is: {header_array[0]}")
        else:
            logger.warning(
                f"SP3 header is of an unknown version, or failed to parse! Version appears to be: '{header_version}'"
            )

    except AttributeError as e:  # Make the exception slightly clearer.
        raise AttributeError("Failed to parse SP3 header. Regex likely returned no match.", e)

    return _pd.concat([sp3_heading, sv_tbl], keys=["HEAD", "SV_INFO"], axis=0)


def getVelSpline(sp3Df: _pd.DataFrame) -> _pd.DataFrame:
    """Returns the velocity spline of the input dataframe.

    :param _pd.DataFrame sp3Df: The input pandas DataFrame containing SP3 position data.
    :return _pd.DataFrame: The dataframe containing the velocity spline.

    :caution :This function cannot handle *any* NaN / nodata / non-finite position values. By contrast, getVelPoly()
              is more forgiving, but accuracy of results, particulary in the presence of NaNs, has not been assessed.
    :note :The velocity is returned in the same units as the input dataframe, e.g. km/s (needs to be x10000 to be in cm as per sp3 standard).
    """
    sp3dfECI = sp3Df.EST.unstack(1)[["X", "Y", "Z"]]  # _ecef2eci(sp3df)
    datetime = sp3dfECI.index.get_level_values("J2000").values
    spline = _interpolate.CubicSpline(datetime, sp3dfECI.values)
    velDf = _pd.DataFrame(
        data=spline.derivative(1)(datetime),
        index=sp3dfECI.index,
        columns=sp3dfECI.columns,
    ).stack(1, future_stack=True)
    return _pd.concat([sp3Df, _pd.concat([velDf], keys=["VELi"], axis=1)], axis=1)


def getVelPoly(sp3Df: _pd.DataFrame, deg: int = 35) -> _pd.DataFrame:
    """
    Interpolates the positions for -1s and +1s in the sp3_df DataFrame and outputs velocities.

    :param _pd.DataFrame sp3Df: A pandas DataFrame containing the sp3 data.
    :param int deg: Degree of the polynomial fit. Default is 35.
    :return _pd.DataFrame: A pandas DataFrame with the interpolated velocities added as a new column.

    """
    est = sp3Df.unstack(1).EST[["X", "Y", "Z"]]
    times = est.index.get_level_values("J2000").values
    positions = est.values

    # map from input scale to [-1,1]
    offset, scale_factor = mapparm([times.min(), times.max()], [-1, 1])

    normalised_times = offset + scale_factor * (times)
    coeff = _np.polyfit(x=normalised_times, y=positions, deg=deg)

    time_prev = offset + scale_factor * (times - 1)
    time_next = offset + scale_factor * (times + 1)

    time_prev_sqrd_combined = _np.broadcast_to((time_prev)[None], (deg + 1, time_prev.shape[0]))
    time_next_sqrd_combined = _np.broadcast_to((time_next)[None], (deg + 1, time_prev.shape[0]))

    inputs_prev = time_prev_sqrd_combined ** _np.flip(_np.arange(deg + 1))[:, None]
    inputs_next = time_next_sqrd_combined ** _np.flip(_np.arange(deg + 1))[:, None]

    res_prev = coeff.T.dot(inputs_prev)
    res_next = coeff.T.dot(inputs_next)
    vel_i = _pd.DataFrame(
        (((positions - res_prev.T) + (res_next.T - positions)) / 2),
        columns=est.columns,
        index=est.index,
    ).stack(future_stack=True)

    vel_i.columns = [["VELi"] * 3] + [vel_i.columns.values.tolist()]

    return _pd.concat([sp3Df, vel_i], axis=1)


def get_unique_svs(sp3_df: _pd.DataFrame) -> _pd.Index:
    """
    Utility function to get count of unique SVs in an SP3 dataframe (contents not header).
    This isn't a complex operation, but it's needed in a handful of places, and there are several nuances that
    could lead to incorrect data, such as forgetting to exclude EV / EP rows if present.
    :param _pd.DataFrame sp3_df: DataFrame of SP3 data to calculate on
    :return _pd.Index: pandas Index object describing the SVs in the DataFrame content
    """

    # Are we dealing with a DF which is early in processing: with Position, Velocity, and EV / EP rows in it?
    # -> This will have the PV_FLAG index level. It *may* contain EV / EP rows, though until we support these they
    #    should be promptly removed at that point.

    # Alternativley, has this DF had Position and Velocity data merged (into columns, not interlaced rows)?
    # -> In this case the PV_FLAG index level will have been dropped.
    if "PV_FLAG" in sp3_df.index.names:
        if "E" in sp3_df.index.get_level_values("PV_FLAG").unique():
            logger.warning(
                "EV/EP record found late in SP3 processing. Until we actually support them, "
                "they should be removed by the EV/EP check earlier on! Filtering out while determining unique SVs."
            )
            # Filter to data that doesn't relate to EV / EP rows, then get SVs from index (level 1).
            return sp3_df.loc[sp3_df.index.get_level_values("PV_FLAG") != "E"].index.get_level_values(1).unique()

    # Get index values from level 1 (which is SVs)
    return sp3_df.index.get_level_values(1).unique()


def get_unique_epochs(sp3_df: _pd.DataFrame) -> _pd.Index:
    """
    Utility function to get count of unique epochs in an SP3 dataframe (contents not header).

    :param _pd.DataFrame sp3_df: DataFrame of SP3 data to calculate on
    :return _pd.Index: pandas Index object describing the epochs in the DataFrame content
    """
    # First index level is time (j2000); these are our epochs
    return sp3_df.index.get_level_values(0).unique()


def gen_sp3_header(sp3_df: _pd.DataFrame, output_comments: bool = False, strict_mode: bool = False) -> str:
    """
    Generate the header for an SP3 file based on the given DataFrame.
    NOTE: much of the header information is drawn from the DataFrame attrs structure. If this has not been
    updated as the DataFrame has been transformed, the header will not reflect the data.

    :param _pd.DataFrame sp3_df: The DataFrame containing the SP3 data.
    :param bool output_comment: Write the SP3 comment lines stored with the DataFrame, into the output. Off by default.
    :param bool strict_mode: More strictly enforce SP3 specification rules (e.g. comments must have a leading space)
    :return str: The generated SP3 header as a string.
    """
    if output_comments and not "COMMENTS" in sp3_df.attrs:
        raise IndexError("SP3 comment output requested, but comment data was not found in DataFrame.attrs")

    sp3_j2000 = sp3_df.index.levels[0].values
    sp3_j2000_begin = sp3_j2000[0]

    header = sp3_df.attrs["HEADER"]
    head = header.HEAD
    sv_tbl = header.SV_INFO

    if head.VERSION != "d":
        logger.warning(
            f"Stored SP3 header indicates version '{head.VERSION}'. Changing to version 'd' for "
            "write-out given that's the version this implementation is designed to create"
        )
        head.VERSION = "d"

    # NOTE: formatting of the start epoch below, uses the utility function j20002rnxdt() which appears to have been
    # designed for printing the epoch headers within the SP3 content. As such it starts with extra chars ie '*  2024'
    # and ends with a newline.

    # need to update DATETIME outside before writing
    line1 = [
        f"#{head.VERSION}"  # Col 1-2: Version symbol, A2. E.g. '#d'
        + f"{head.PV_FLAG}"  # Col 3: Pos or Vel flag, A1. E.g. 'P' or 'V'
        # Covers col 4-31 (start time in: year, month, day of month, hour, minute, second), various formats.
        # Widths are: 4, 2, 2, 2, 2, f11.8 (8 digits after decimal point)
        # Combined output E.g. '2024  7 19  0  0  0.00000000'
        + f"{_gn_datetime.j2000_to_sp3_head_dt(sp3_j2000_begin)}"
        + " "  # Col 32: Unused / space
        + f"{sp3_j2000.shape[0]:>7}"  # Col 33-39: Num epochs, I7. E.g '_____96'
        + " "  # Col 40
        # Col 41-45: Data used, A5. E.g. 'ORBIT' or '__u+U', etc.
        # SP3d spec page 14 says:
        # - 'The data used descriptor was included for ease in distinguishing between multiple orbital solutions
        #    from a single organization.'
        # - 'A possible convention is given below; this is not considered final and suggestions are welcome.'
        # - 'Combinations such as "__u+U" seem reasonable.'
        # Given this, we infer that left padding i.e. right alignment is expected, but that this might not be strict.
        # CODE (EU) appears to use left alignment e.g. 'd+D  '.
        + f"{head.DATA_USED:>5}"
        + " "  # Col 46
        + f"{head.COORD_SYS:>5}"  # Col 47-51: Coordinate Sys, A5. E.g. 'WGS84' or 'IGS20'(?)
        + " "  # Col 52
        + f"{head.ORB_TYPE:>3}"  # Col 53-55: Orbit Type, A3. E.g. 'BCT' 'FIT'(?), etc. TODO what is BCT? Is that a valid type?
        + " "  # Col 56
        + f"{head.AC:>4}"  # Col 57-60: Agency, A4. E.g. 'MGEX', 'GAA', 'AIUB', etc.
        + "\n"
        # We add a newline here because currently all header content has trailing newlines, rather than being stored
        # without them, and having them added at the end when joining together and outputting as one string.
        # TODO that might be a nicer approach.
    ]

    gpsweek, gpssec = _gn_datetime.datetime2gpsweeksec(sp3_j2000_begin)
    mjd_days, mjd_sec = _gn_datetime.j20002mjd(sp3_j2000_begin)

    line2 = [f"##{gpsweek:5}{gpssec:16.8f}{sp3_j2000[1] - sp3_j2000_begin:15.8f}{mjd_days:6}{mjd_sec:16.13f}\n"]

    sats = sv_tbl.index.to_list()
    n_sats = sv_tbl.shape[0]

    # Check that number of SVs the header metadata says should be here, matches the number of SVs *listed* in
    # header metadata (which we use to output the new header). Then check that this in turn matches the number of
    # unique SVs in the SP3 DataFrame itself.
    dataframe_sv_count = get_unique_svs(sp3_df).size
    header_sv_stated_count = int(head["SV_COUNT_STATED"])
    header_sv_actual_count = int(n_sats)

    # Check header internal consistency, regarding number of SVs
    if header_sv_actual_count != header_sv_stated_count:
        raise AttributeError(
            f"Number of SVs listed in SP3 header ({str(header_sv_actual_count)}), did not match "
            f"the number of SVs the header says are there ({header_sv_stated_count})"
        )
    # Check header vs DataFrame content regarding number of SVs
    if header_sv_actual_count != dataframe_sv_count:
        raise AttributeError(
            f"Number of SVs listed in SP3 header ({header_sv_actual_count}) did not match "
            f"SP3 DataFrame contents ({dataframe_sv_count})!"
        )

    # Alternatively: max(n_sats // 17, 5) # As many lines as needed, minimum 5
    sats_rows = (n_sats // 17) + 1 if n_sats > (17 * 5) else 5  # should be 5 but MGEX need more lines (e.g. CODE sp3)
    sats_header = (
        _np.asarray(sats + ["  0"] * (17 * sats_rows - n_sats), dtype=object).reshape(sats_rows, -1).sum(axis=1) + "\n"
    )

    # Add *calculated, not stated* SV count within the lead-in / padding of the first row of SVs
    sats_header[0] = "+ {:4}   ".format(n_sats) + sats_header[0]
    sats_header[1:] = "+        " + sats_header[1:]  # Format remaining rows of SVs with just their lead-in string

    sv_orb_head = (
        _np.asarray(sv_tbl.astype(str).str.rjust(3).to_list() + ["  0"] * (17 * sats_rows - n_sats), dtype=object)
        .reshape(sats_rows, -1)
        .sum(axis=1)
        + "\n"
    )

    sv_orb_head[0] = "++       " + sv_orb_head[0]
    sv_orb_head[1:] = "++       " + sv_orb_head[1:]

    head_c = [f"%c {head.FILE_TYPE}  cc {head.TIME_SYS} ccc cccc cccc cccc cccc ccccc ccccc ccccc ccccc\n"] + [
        "%c cc cc ccc ccc cccc cccc cccc cccc ccccc ccccc ccccc ccccc\n"
    ]

    head_fi = (
        ["%f  1.2500000  1.025000000  0.00000000000  0.000000000000000\n"]
        + ["%f  0.0000000  0.000000000  0.00000000000  0.000000000000000\n"]
        + ["%i    0    0    0    0      0      0      0      0         0\n"]
        + ["%i    0    0    0    0      0      0      0      0         0\n"]
    )
    # Default comments, which meet the specification requirement for >= 4 lines.
    sp3_comment_lines = [SP3_COMMENT_START] * 4
    if output_comments:
        sp3_comment_lines = sp3_df.attrs["COMMENTS"]  # Use actual comments from the DataFrame, not placeholders

        # Validate the lines aren't too long. And in strict mode, check comment data (if present) starts at >= column 4
        for line in sp3_comment_lines:
            if len(line) > 80:  # Limit in SP3d (in SP3c the max is 60, but we don't output anything older than SP3d)
                raise ValueError(f"SP3 comment line found that was longer than 80 chars! '{line}'")
            if strict_mode:
                # All comment lines must begin with "/* ", whether there is further comment data there or not.
                if len(line) < 3 or line[:2] != "/* ":  # Line too short, or first three chars weren't to spec
                    raise ValueError(
                        f"SP3 comment line didn't begin with '/* ' (including leading space) '{line}'. "
                        "Turn off strict mode to skip this check"
                    )

        # Ensure >= 4 comment lines total
        # The spec states that there must be at least 4 comment lines. Make up the difference if we are short.
        if (short_by_lines := 4 - len(sp3_comment_lines)) > 0:
            sp3_comment_lines.extend([SP3_COMMENT_START] * short_by_lines)

            # TODO check the above this appends lines, not an array of lines - write test for this.

    # Put the newlines back on the end of each comment line, before merging into the output header
    sp3_comment_lines = [line + "\n" for line in sp3_comment_lines]
    return "".join(line1 + line2 + sats_header.tolist() + sv_orb_head.tolist() + head_c + head_fi + sp3_comment_lines)


# Option 1: don't provide a buffer, the data will be returned as a string
@overload
def gen_sp3_content(
    sp3_df: _pd.DataFrame,
    in_buf: None = None,
    sort_outputs: bool = ...,
    continue_on_unhandled_velocity_data: bool = ...,
) -> str: ...


# Option 2: (not typically used) provide a buffer and have the data written there
@overload
def gen_sp3_content(
    sp3_df: _pd.DataFrame,
    in_buf: _io.StringIO,
    sort_outputs: bool = ...,
    continue_on_unhandled_velocity_data: bool = ...,
) -> None: ...


def gen_sp3_content(
    sp3_df: _pd.DataFrame,
    in_buf: Union[None, _io.StringIO] = None,
    sort_outputs: bool = False,
    continue_on_unhandled_velocity_data: bool = True,
) -> Union[str, None]:
    """
    Organises, formats (including nodata values), then writes out SP3 content to a buffer if provided, or returns
    it otherwise.

    Args:
    :param _pd.DataFrame sp3_df: The DataFrame containing the SP3 data.
    :param bool sort_outputs: Whether to sort the outputs. Defaults to False.
    :param Union[_io.StringIO, None] in_buf: The buffer to write the SP3 content to. Defaults to None.
    :param bool continue_on_unhandled_velocity_data: If (currently unsupported) velocity data exists in the DataFrame,
        log a warning and skip velocity data, but write out position data. Set to false to raise an exception instead.
    :return str or None: Return SP3 content as a string if `in_buf` is None, otherwise write SP3 content to `in_buf`,
        and return None.
    """

    out_buf = in_buf if in_buf is not None else _io.StringIO()
    if sort_outputs:
        # If we need to do particular sorting/ordering of satellites and constellations we can use some of the
        # options that .sort_index() provides
        sp3_df = sp3_df.sort_index(ascending=True)
    out_df = sp3_df["EST"]

    # Check for velocity columns (named by read_sp3() with a V prefix)
    if any([col.startswith("V") for col in out_df.columns.values]):
        if not continue_on_unhandled_velocity_data:
            raise NotImplementedError("Output of SP3 velocity data not currently supported")

        # Drop any of the defined velocity columns that are present, so it doesn't mess up the output.
        logger.warning("SP3 velocity output not currently supported! Dropping velocity columns before writing out.")
        # Remove any defined velocity column we have, don't raise exceptions for defined vel columns we may not have:
        out_df = out_df.drop(columns=SP3_VELOCITY_COLUMNS[1], errors="ignore")

        # NOTE: correctly writing velocity records would involve interlacing records, i.e.:
        # PG01... X Y Z CLK ...
        # VG01... VX VY VZ ...

    # Extract flags for Prediction, maneuver, etc.
    flags_df = sp3_df["FLAGS"]

    # Valid values for the respective flags are 'E' 'P' 'M' 'P' (or blank), as per page 11-12 of the SP3d standard:
    # https://files.igs.org/pub/data/format/sp3d.pdf
    if not (
        flags_df["Clock_Event"].astype(str).isin(["E", " "]).all()
        and flags_df["Clock_Pred"].astype(str).isin(["P", " "]).all()
        and flags_df["Maneuver"].astype(str).isin(["M", " "]).all()
        and flags_df["Orbit_Pred"].astype(str).isin(["P", " "]).all()
    ):
        raise ValueError(
            "Invalid SP3 flag found! Valid values are 'E', 'P', 'M', ' '. "
            "Actual values were: " + str(flags_df.values.astype(str))
        )

    # (Another) Pandas output hack to ensure we don't get extra spaces between flags columns.
    # Squish all the flag columns into a single string with the required amount of space (or none), so that
    # DataFrame.to_string() can't mess it up for us by adding a compulsory space between columns that aren't meant
    # to have one.

    # Types are set to str here due to occaisional concat errors, where one of these flags is interpreted as an int.
    flags_merged_series = _pd.Series(
        # Concatenate all flags so arbitrary spaces don't get added later in rendering
        flags_df["Clock_Event"].astype(str)
        + flags_df["Clock_Pred"].astype(str)
        + "  "  # Two blanks (unused), as per spec. Should align with columns 77,78
        + flags_df["Maneuver"].astype(str)
        + flags_df["Orbit_Pred"].astype(str),
        # Cast the whole thing to a string for output (disabled as this seems to do nothing?)
        # dtype=_np.dtype("str"),
    )

    # If we have STD information transform it to the output format (integer exponents) and add to dataframe
    if "STD" in sp3_df:
        # In future we should pull this information from the header on read and store it in the dataframe attributes
        # For now we just hardcode the most common values that are used (and the ones hardcoded in the header output)
        pos_base = 1.25
        clk_base = 1.025

        def pos_log(x):
            return _np.minimum(  # Cap value at 99
                _np.nan_to_num(  # If there is data, use the following formula. Else return NODATA value.
                    _np.rint(_np.log(x) / _np.log(pos_base)),
                    nan=SP3_POS_STD_NODATA_NUMERIC_INTERNAL,  # Rounded to nearest int
                ),
                99,
            ).astype(int)

        def clk_log(x):
            # Replace NaNs with SP3 clk_log nodata value (-1000). Round values and cap them at 999.
            return _np.minimum(
                _np.nan_to_num(_np.rint(_np.log(x) / _np.log(clk_base)), nan=SP3_CLOCK_STD_NODATA_NUMERIC_INTERNAL),
                999,  # Cap at 999
            ).astype(int)

        std_df = sp3_df["STD"]
        #  Remove attribute data from this shallow copy of the Dataframe.
        #  This works around an apparent bug in Pandas, due to the fact calling == on two Series produces a list
        #  of element-wise comparisons, rather than a single boolean value. This list seems to break Pandas
        #  concat() when it is invoked within transform() and tries to check if attributes match between columns
        #  being concatenated.
        std_df.attrs = {}
        std_df = std_df.transform({"X": pos_log, "Y": pos_log, "Z": pos_log, "CLK": clk_log})
        std_df = std_df.rename(columns=lambda x: "STD_" + x)
        out_df = _pd.concat([out_df, std_df], axis="columns")
        out_df["FLAGS_MERGED"] = flags_merged_series  # Re-inject the pre-concatenated flags column.

    def prn_formatter(x):
        return f"P{x}"

    # NOTE This has been updated to full 14.6f format. The following description has been left for background and
    # reference while testing the change.
    # (Previously!) technically incorrect but convenient. SP3 standard doesn't include a space between the X, Y, Z, and
    # CLK values but pandas .to_string() put a space between every field. In practice most entries have spaces between
    # the X, Y, Z, and CLK values because the values are small enough that a 14.6f format specification gets padded
    # with spaces. So for now we will use a 13.6f specification and a space between entries, which will be equivalent
    # up until an entry of -100000.000000, which is greater than the radius of current GNSS orbits but not moon orbit.
    # Longer term we should maybe reimplement this again, maybe just processing groups line by line to format them?

    def pos_formatter(x):
        # NaN values handled in df.style.format(), using na_rep; this formatter should not be invoked for them.
        if x in [_np.inf, -_np.inf]:  # Treat infinite values as nodata
            return SP3_POS_NODATA_STRING
        return format(x, "14.6f")  # Numeric value, format as usual

    def clk_formatter(x):
        # NaN is handled by passing a na_rep value to df.style.format() before writing out with to_string().
        # So we just handle Infinity and normal numeric formatting.
        if x in [_np.inf, -_np.inf]:
            return SP3_CLOCK_NODATA_STRING
        return format(x, "14.6f")  # Not infinite or NaN: proceed with normal formatting

    # NOTE: the following formatters are fine, as the nodata value is actually a *numeric value*,
    # so DataFrame.to_string() will invoke them for those values.

    # TODO A future improvement would be to use NaN rather than specific integer values, as this is an internal
    # only representation.
    def pos_std_formatter(x):
        # We use -100 as our integer NaN/"missing" marker
        # NOTE: this could be NaN, except for the logic in the function that calculates this value.
        if x <= SP3_POS_STD_NODATA_NUMERIC_INTERNAL:
            return SP3_POS_STD_NODATA_STRING
        return format(x, "2d")

    def clk_std_formatter(x):
        # We use -1000 as our integer NaN/"missing" marker
        if x <= SP3_CLOCK_STD_NODATA_NUMERIC_INTERNAL:
            return SP3_CLOCK_STD_NODATA_STRING
        return format(x, "3d")

    formatters: Mapping[str, Callable] = dict(
        {
            "PRN": prn_formatter,
            "X": pos_formatter,  # pos_formatter() can't handle nodata (Inf / NaN). Handled prior.
            "Y": pos_formatter,
            "Z": pos_formatter,
            "CLK": clk_formatter,  # Can't handle CLK nodata (Inf or NaN). Handled prior to invoking DataFrame.to_string()
            "STD_X": pos_std_formatter,  # Nodata is represented as an integer, so can be handled here.
            "STD_Y": pos_std_formatter,
            "STD_Z": pos_std_formatter,
            "STD_CLK": clk_std_formatter,  # ditto above
        }
    )

    # TODO maybe we want to set axis=0 in this groupby() (based on a previous experiment, not sure)
    for epoch, epoch_vals in out_df.reset_index("PRN").groupby(level="J2000"):
        # Format and write out the epoch in the SP3 format
        epoch_datetime = _gn_datetime.j2000_to_pydatetime(epoch)
        frac_seconds = epoch_datetime.second + (epoch_datetime.microsecond * 1e-6)
        out_buf.write(
            f"*  {epoch_datetime.year:4} {epoch_datetime.month:2} {epoch_datetime.day:2}"
            f" {epoch_datetime.hour:2} {epoch_datetime.minute:2} {frac_seconds:11.8f}"
        )
        out_buf.write("\n")

        # Format this epoch's values in the SP3 format and write to buffer
        # Notes:
        # - DataFrame.to_string() doesn't call formatters on NaN values (nor presumably does DataFrame.Styler.format())
        # - Mixing datatypes in a column is disallowed in Pandas >=3.
        # - We consider +/-Infinity, and NaN to be nodata values, along with some column specific nodata values.
        # Given all this, the following approach is taken:
        # - Custom formatters are updated to render +/-Infninty values as the SP3 nodata value for that column.
        # - Chained calls to DataFrame.style.format() are used to set the column's formatter, and string nodata value.

        epoch_vals_styler = (
            epoch_vals.style.hide(axis="columns", names=False)  # Get rid of column labels
            .hide(axis="index", names=False)  # Get rid of index labels (i.e. j2000 times)
            # Format columns, specify how NaN values should be represented (NaNs are NOT passed to formatters)
            .format(subset=["PRN"], formatter=prn_formatter)
            .format(subset=["X"], na_rep=SP3_POS_NODATA_STRING, formatter=pos_formatter)
            .format(subset=["Y"], na_rep=SP3_POS_NODATA_STRING, formatter=pos_formatter)
            .format(subset=["Z"], na_rep=SP3_POS_NODATA_STRING, formatter=pos_formatter)
            .format(subset=["CLK"], na_rep=SP3_CLOCK_NODATA_STRING, formatter=clk_formatter)
            # STD columns don't need NODATA handling: an internal integer nodata value is used by the formatter
            .format(subset=["STD_X"], formatter=pos_std_formatter)
            .format(subset=["STD_Y"], formatter=pos_std_formatter)
            .format(subset=["STD_Z"], formatter=pos_std_formatter)
            .format(subset=["STD_CLK"], formatter=clk_std_formatter)
            # NOTE: Passing formatters to the formatter argument throws typing errors, but is valid, as
            # per https://pandas.pydata.org/docs/reference/api/pandas.io.formats.style.Styler.format.html
            # But we won't use it anyway, because the more verbose option above allows us to set na_rep as well,
            # and lay it all out in one place.
            # .format(formatter=formatters)
        )

        # NOTE: styler.to_string()'s delimiter="": no space between columns!
        # TODO to use this though, we need to update the formatters to make the columns appropirately wide.
        # This has been switched for the 13.6f formatters (to 14.6f), but I'm not positive whether other updates
        # will be needed - e.g. to flags columns, STD columns, etc.
        out_buf.write(epoch_vals_styler.to_string(delimiter=""))  # styler.to_string() adds a trailing newline

    if in_buf is None:  # No buffer to write to, was passed in. Return a string.
        return out_buf.getvalue()
    return None


def write_sp3(sp3_df: _pd.DataFrame, path: str) -> None:
    """Takes a DataFrame representation of SP3 data, formats and writes it out as an SP3 file at the given path.

    :param _pd.DataFrame sp3_df: The DataFrame containing the SP3 data.
    :param str path: The path to write the SP3 file to.
    """
    content = gen_sp3_header(sp3_df) + gen_sp3_content(sp3_df) + "EOF"
    with open(path, "w") as file:
        file.write(content)


def merge_attrs(df_list: List[_pd.DataFrame]) -> _pd.Series:
    """Merges attributes of a list of sp3 dataframes into a single set of attributes.

    :param List[pd.DataFrame] df_list: The list of sp3 dataframes.
    :return _pd.Series: The merged attributes.
    """
    df = _pd.concat(list(map(lambda obj: obj.attrs["HEADER"], df_list)), axis=1)
    mask_mixed = ~_gn_aux.unique_cols(df.loc["HEAD"])
    heads = df.loc["HEAD"].values
    # Determine earliest start epoch from input files (and format as output string) - DATETIME in heads[2]:
    dt_objs = [_gn_datetime.rnxdt_to_datetime(dt_str) for dt_str in heads[2]]
    out_dt_str = _gn_datetime.datetime_to_rnxdt(min(dt_objs))
    # Version Spec, PV Flag, AC label when mixed
    version_str = "X"  # To specify two different version, we use 'X'
    pv_flag_str = "P"  # If both P and V files merged, specify minimum spec - POS only
    ac_str = "".join([pv[:2] for pv in sorted(set(heads[7]))])[
        :4
    ]  # Use all 4 chars assigned in spec - combine 2 char from each

    # The following values (at the time of writing) align to: VERSION, PV_FLAG, DATETIME, N_EPOCHS, DATA_USED,
    # COORD_SYS, ORB_TYPE, AC, FILE_TYPE, TIME_SYS (index 9), SV_COUNT_STATED (index 10)
    # Assign values when mixed:
    values_if_mixed = _np.asarray(
        [version_str, pv_flag_str, out_dt_str, None, "M", None, "MIX", ac_str, "MX", "MIX", None]
    )
    head = df[0].loc["HEAD"].values
    head[mask_mixed] = values_if_mixed[mask_mixed]
    # total_num_epochs needs to be assigned manually - length can be the same but have different epochs in each file
    # Determine number of epochs combined dataframe will contain) - N_EPOCHS in heads[3]:
    first_set_of_epochs = set(df_list[0].index.get_level_values("J2000"))
    total_num_epochs = len(first_set_of_epochs.union(*[set(df.index.get_level_values("J2000")) for df in df_list[1:]]))
    head[3] = str(total_num_epochs)

    # Combine the *SV & SV accuracy code* part of the header, from across all input DataFrames.
    # This gives us an NDArray containing the union of all SV names.
    # For the accuracy codes part of it (axis 1), we take the max (i.e worst) accuracy seen for each SV, across all
    # the input DataFrames (i.e. lowest common denominator of accuracies for each SV).
    sv_info_unioned_worst_accuracy = df.loc["SV_INFO"].max(axis=1).values.astype(int)

    # Use the number of SVs in the union of all SV headers, as the new *stated* number of SVs (which we store in our
    # internal representation of the SP3 header (in DataFrame metadata), as sp3_df.attrs["HEADER"].HEAD.SV_COUNT_STATED)
    head[10] = sv_info_unioned_worst_accuracy.shape[0]

    return _pd.Series(_np.concatenate([head, sv_info_unioned_worst_accuracy]), index=df.index)


def sp3merge(
    sp3paths: List[str],
    clkpaths: Union[List[str], None] = None,
    nodata_to_nan: bool = False,
) -> _pd.DataFrame:
    """Reads in a list of sp3 files and optional list of clk files and merges them into a single sp3 file.

    :param List[str] sp3paths: The list of paths to the sp3 files.
    :param Union[List[str], None] clkpaths: The list of paths to the clk files, or None if no clk files are provided.
    :param bool nodata_to_nan: Flag indicating whether to convert nodata values to NaN.

    :return _pd.DataFrame: The merged SP3 DataFrame.
    """
    sp3_dfs = [read_sp3(sp3_file, nodata_to_nan=nodata_to_nan) for sp3_file in sp3paths]
    # Create a new attrs dictionary to be used for the output DataFrame
    merged_attrs = merge_attrs(sp3_dfs)
    # If attrs of two DataFrames are different, pd.concat will fail - set them to empty dict instead
    for df in sp3_dfs:
        df.attrs = {}
    merged_sp3 = _pd.concat(sp3_dfs)
    merged_sp3.attrs["HEADER"] = merged_attrs
    if clkpaths is not None:
        clk_dfs = [_gn_io.clk.read_clk(clk_file) for clk_file in clkpaths]
        merged_sp3.EST.CLK = _pd.concat(clk_dfs).EST.AS * 1000000
    return merged_sp3


def transform_sp3(src_sp3: str, dest_sp3: str, transform_fn, *args, **kwargs):
    """
    Apply a transformation to an sp3 file, by reading the file from the given path, applying the supplied
    transformation function and args, and writing out a new file to the path given.

    :param str src_sp3: Path of the source SP3 file to read in.
    :param str dest_sp3: Path to write out the new SP3 file to.
    :param callable transform_fn: The transformation function to apply to the SP3 data once loaded. *args
        and **kwargs following, are passed to this function.
    """
    logger.info(f"Reading file: " + str(src_sp3))
    sp3_df = read_sp3(src_sp3)
    transformed_df = transform_fn(sp3_df, *args, **kwargs)
    write_sp3(transformed_df, dest_sp3)


def trim_df(
    sp3_df: _pd.DataFrame,
    trim_start: timedelta = timedelta(),
    trim_end: timedelta = timedelta(),
    keep_first_delta_amount: Optional[timedelta] = None,
):
    """
    Trim data from the start and end of an sp3 dataframe

    :param _pd.DataFrame sp3_df: The input SP3 DataFrame.
    :param timedelta trim_start: Amount of time to trim off the start of the dataframe.
    :param timedelta trim_end: Amount of time to trim off the end of the dataframe.
    :param Optional[timedelta] keep_first_delta_amount: If supplied, trim the dataframe to this length. Not
        compatible with trim_start and trim_end.
    :return _pd.DataFrame: Dataframe trimmed to the requested time range, or requested initial amount

    """
    time_axis = sp3_df.index.get_level_values(0)
    # Work out the new time range that we care about
    first_time = min(time_axis)
    first_keep_time = first_time + trim_start.total_seconds()
    last_time = max(time_axis)
    last_keep_time = last_time - trim_end.total_seconds()

    # Operating in mode of trimming from start, to start + x amount of time in. As opposed to trimming a delta from each end.
    if keep_first_delta_amount:
        first_keep_time = first_time
        last_keep_time = first_time + keep_first_delta_amount.total_seconds()
        if trim_start.total_seconds() != 0 or trim_end.total_seconds() != 0:
            raise ValueError("keep_first_delta_amount option is not compatible with start/end time options")

    # Slice to the subset that we actually care about
    trimmed_df = sp3_df.loc[first_keep_time:last_keep_time]
    trimmed_df.index = trimmed_df.index.remove_unused_levels()
    return trimmed_df


def trim_to_first_n_epochs(
    sp3_df: _pd.DataFrame,
    epoch_count: int,
    sp3_filename: Optional[str] = None,
    sp3_sample_rate: Optional[timedelta] = None,
) -> _pd.DataFrame:
    """
    Utility function to trim an SP3 dataframe to the first n epochs, given either the filename, or sample rate

    :param _pd.DataFrame sp3_df: The input SP3 DataFrame.
    :param int epoch_count: Trim to this many epochs from start of SP3 data (i.e. first n epochs).
    :param Optional[str] sp3_filename: Name of SP3 file, just used to derive sample_rate.
    :param Optional[timedelta] sp3_sample_rate: Sample rate of the SP3 data. Alternatively this can be
        derived from a filename.
    :return _pd.DataFrame: Dataframe trimmed to the requested number of epochs.
    """
    sample_rate = sp3_sample_rate
    if not sample_rate:
        if not sp3_filename:
            raise ValueError("Either sp3_sample_rate or sp3_filename must be provided")
        sample_rate = filenames.convert_nominal_span(
            filenames.determine_properties_from_filename(sp3_filename)["sampling_rate"]
        )

    time_offset_from_start: timedelta = sample_rate * (epoch_count - 1)
    return trim_df(sp3_df, keep_first_delta_amount=time_offset_from_start)


def sp3_hlm_trans(
    a: _pd.DataFrame,
    b: _pd.DataFrame,
) -> tuple[_pd.DataFrame, list]:
    """
    Rotates sp3_b into sp3_a.

    :param _pd.DataFrame a: The sp3_a DataFrame.
    :param _pd.DataFrame b: The sp3_b DataFrame.
    :return tuple[_pd.DataFrame, list]: A tuple containing the updated sp3_b DataFrame and the HLM array with applied computed parameters and residuals.
    """
    hlm = _gn_transform.get_helmert7(pt1=a.EST[["X", "Y", "Z"]].values, pt2=b.EST[["X", "Y", "Z"]].values)
    b.iloc[:, :3] = _gn_transform.transform7(xyz_in=b.EST[["X", "Y", "Z"]].values, hlm_params=hlm[0])

    b.attrs["HEADER"].head.ORB_TYPE = "HLM"  # Update b's header to reflect Helmert transformation has been applied
    return b, hlm


# TODO: move to gn_diffaux.py (and other associated functions as well)?
def diff_sp3_rac(
    sp3_baseline: _pd.DataFrame,
    sp3_test: _pd.DataFrame,
    hlm_mode: Literal[None, "ECF", "ECI"] = None,
    use_cubic_spline: bool = True,
    use_offline_sat_removal: bool = False,
) -> _pd.DataFrame:
    """
    Computes the difference between the two sp3 files in the radial, along-track and cross-track coordinates.

    :param _pd.DataFrame sp3_baseline: The baseline sp3 DataFrame.
    :param _pd.DataFrame sp3_test: The test sp3 DataFrame.
    :param str hlm_mode: The mode for HLM transformation. Can be None, "ECF", or "ECI".
    :param bool use_cubic_spline: Flag indicating whether to use cubic spline for velocity computation. Caution: cubic
           spline interpolation does not tolerate NaN / nodata values. Consider enabling use_offline_sat_removal if
           using cubic spline, or alternatively use poly interpolation by setting use_cubic_spline to False.
    :param bool use_offline_sat_removal: Flag indicating whether to remove satellites which are offline / have some
           nodata position values. Caution: ensure you turn this on if using cubic spline interpolation with data
           which may have holes in it (nodata).
    :return _pd.DataFrame: The DataFrame containing the difference in RAC coordinates.
    """
    hlm_modes = [None, "ECF", "ECI"]
    if hlm_mode not in hlm_modes:
        raise ValueError(f"Invalid hlm_mode. Expected one of: {hlm_modes}")

    # Drop any duplicates in the index
    sp3_baseline = sp3_baseline[~sp3_baseline.index.duplicated(keep="first")]
    sp3_test = sp3_test[~sp3_test.index.duplicated(keep="first")]

    if use_cubic_spline and not use_offline_sat_removal:
        logger.warning(
            "Caution: use_cubic_spline is enabled, but use_offline_sat_removal is not. If there are any nodata "
            "position values, the cubic interpolator will crash!"
        )
    # Drop any satellites (SVs) which are offline or partially offline.
    # Note: this currently removes SVs with ANY nodata values for position, so a single glitch will remove
    # the SV from the whole file.
    # This step was added after velocity interpolation failures due to non-finite (NaN) values from offline SVs.
    if use_offline_sat_removal:
        sp3_baseline = remove_offline_sats(sp3_baseline, df_friendly_name="baseline")
        sp3_test = remove_offline_sats(sp3_test, df_friendly_name="test")

    # Ensure the test file is time-ordered so when we align the resulting dataframes will be time-ordered
    sp3_baseline = sp3_baseline.sort_index(axis="index", level="J2000")
    sp3_baseline, sp3_test = sp3_baseline.align(sp3_test, join="inner", axis=0)

    hlm = None  # init hlm var
    if hlm_mode == "ECF":
        sp3_test, hlm = sp3_hlm_trans(sp3_baseline, sp3_test)
    sp3_baseline_eci = _gn_transform.ecef2eci(sp3_baseline)
    sp3_test_eci = _gn_transform.ecef2eci(sp3_test)
    if hlm_mode == "ECI":
        sp3_test_eci, hlm = sp3_hlm_trans(sp3_baseline_eci, sp3_test_eci)

    diff_eci = sp3_test_eci - sp3_baseline_eci

    if use_cubic_spline:
        sp3_baseline_eci_vel = getVelSpline(sp3Df=sp3_baseline_eci)
    else:
        sp3_baseline_eci_vel = getVelPoly(sp3Df=sp3_baseline_eci, deg=35)
    nd_rac = diff_eci.values[:, _np.newaxis] @ _gn_transform.eci2rac_rot(sp3_baseline_eci_vel)
    df_rac = _pd.DataFrame(
        nd_rac.reshape(-1, 3),
        index=sp3_baseline.index,  # Note that if the test and baseline have different SVs, this index will refer to
        # data which is missing in the 'test' dataframe (and so is likely to be missing in
        # the diff too).
        columns=[["EST_RAC"] * 3, ["Radial", "Along-track", "Cross-track"]],
    )

    # As our index (headers) were based on the baseline input, we now clear the them of all identifiers not present in
    # the generated diffs.
    # This leaves us with the intersection of test and baseline; the common set of epochs and SVs between those two
    # files.
    df_rac.index = df_rac.index.remove_unused_levels()

    df_rac.attrs["sp3_baseline"] = _os.path.basename(sp3_baseline.attrs["path"])
    df_rac.attrs["sp3_test"] = _os.path.basename(sp3_test.attrs["path"])
    df_rac.attrs["diff_eci"] = diff_eci
    df_rac.attrs["hlm"] = hlm
    df_rac.attrs["hlm_mode"] = hlm_mode
    return df_rac<|MERGE_RESOLUTION|>--- conflicted
+++ resolved
@@ -161,9 +161,9 @@
 # not 14 (the official width of the column i.e. F14.6), again because Pandas insists on adding a further space.
 # See comment in gen_sp3_content() line ~645 for further discussion.
 # Another related 'hack' can be found at line ~602, handling the FLAGS columns.
-SP3_CLOCK_NODATA_STRING = " 999999.999999" # This is currently formatted for full width (ie 14 chars)
+SP3_CLOCK_NODATA_STRING = " 999999.999999"  # This is currently formatted for full width (ie 14 chars)
 SP3_CLOCK_NODATA_NUMERIC = 999999
-SP3_POS_NODATA_STRING = "      0.000000" # This is currently formatted for full width (ie 14 chars)
+SP3_POS_NODATA_STRING = "      0.000000"  # This is currently formatted for full width (ie 14 chars)
 SP3_POS_NODATA_NUMERIC = 0
 # The numeric values below are only relevant within this codebase, and signify nodata / NaN.
 # They are created by the functions pos_log() and clk_log()
@@ -214,7 +214,32 @@
     sp3_df.loc[nan_mask, ("EST", "CLK")] = _np.nan
 
 
-<<<<<<< HEAD
+def remove_svs_from_header(sp3_df: _pd.DataFrame, sats_to_remove: set[str]) -> None:
+    """
+    Utility function to update the internal representation of an SP3 header, when SVs are removed from the SP3
+    DataFrame. This is useful e.g. when removing offline satellites.
+    :param _pd.DataFrame sp3_df: SP3 DataFrame on which to update the header (in place).
+    :param list[str] sats_to_remove: list of SV names to remove from the header.
+    """
+    num_to_remove: int = len(sats_to_remove)
+
+    # Update header SV count (bunch of type conversion because header is stored as strings)
+    sp3_df.attrs["HEADER"].HEAD.SV_COUNT_STATED = str(int(sp3_df.attrs["HEADER"].HEAD.SV_COUNT_STATED) - num_to_remove)
+
+    # Remove sats from the multi-index which contains SV_INFO and HEAD. This does both SV list and accuracy code list.
+    sp3_df.attrs["HEADER"].drop(level=1, labels=sats_to_remove, inplace=True)
+
+    # Notes on the multi-index update:
+
+    # The hierarchy here is:
+    # dict (HEADER) > series (unnamed) > HEAD (part of multi-index) > str (SV_COUNT_STATED)
+    # So we operate on the overall Series in the dict.
+
+    # In the above statement, Level 1 gets us to the 'column' names (like G02), not the 'section' names (like SV_INFO).
+    # Labels will apply to anything at that level (including things in HEAD - but those columns should never share a
+    # name with an SV).
+
+
 def reflow_string_as_lines_for_comment_block(
     comment_string: str, line_length_limit: int = SP3_COMMENT_MAX_LENGTH, comment_line_lead_in: str = SP3_COMMENT_START
 ) -> list[str]:
@@ -332,35 +357,6 @@
 
 
 def remove_offline_sats(sp3_df: _pd.DataFrame, df_friendly_name: str = "") -> _pd.DataFrame:
-=======
-def remove_svs_from_header(sp3_df: _pd.DataFrame, sats_to_remove: set[str]) -> None:
-    """
-    Utility function to update the internal representation of an SP3 header, when SVs are removed from the SP3
-    DataFrame. This is useful e.g. when removing offline satellites.
-    :param _pd.DataFrame sp3_df: SP3 DataFrame on which to update the header (in place).
-    :param list[str] sats_to_remove: list of SV names to remove from the header.
-    """
-    num_to_remove: int = len(sats_to_remove)
-
-    # Update header SV count (bunch of type conversion because header is stored as strings)
-    sp3_df.attrs["HEADER"].HEAD.SV_COUNT_STATED = str(int(sp3_df.attrs["HEADER"].HEAD.SV_COUNT_STATED) - num_to_remove)
-
-    # Remove sats from the multi-index which contains SV_INFO and HEAD. This does both SV list and accuracy code list.
-    sp3_df.attrs["HEADER"].drop(level=1, labels=sats_to_remove, inplace=True)
-
-    # Notes on the multi-index update:
-
-    # The hierarchy here is:
-    # dict (HEADER) > series (unnamed) > HEAD (part of multi-index) > str (SV_COUNT_STATED)
-    # So we operate on the overall Series in the dict.
-
-    # In the above statement, Level 1 gets us to the 'column' names (like G02), not the 'section' names (like SV_INFO).
-    # Labels will apply to anything at that level (including things in HEAD - but those columns should never share a
-    # name with an SV).
-
-
-def remove_offline_sats(sp3_df: _pd.DataFrame, df_friendly_name: str = ""):
->>>>>>> 01bbebe1
     """
     Remove any satellites that have "0.0" or NaN for all three position coordinates - this indicates satellite offline.
     Note that this removes a satellite which has *any* missing coordinate data, meaning a satellite with partial
@@ -797,9 +793,10 @@
     # Position and Velocity (if present) now have thier own columns, and are indexed on SV (rather than
     # being interlaced as in source data).
 
-    # As the main transformations are done, write header data to dataframe attributes now,
+    # As the main transformations are done, write header data and SP3 comments to dataframe attributes now,
     # so it can travel with the dataframe from here on. NOTE: Pandas docs say .attrs is an experimental feature.
     sp3_df.attrs["HEADER"] = parsed_header
+    sp3_df.attrs["COMMENTS"] = comment_lines
     sp3_df.attrs["path"] = sp3_path_or_bytes if type(sp3_path_or_bytes) in (str, Path) else ""
 
     # DataFrame has been consolidated. Run remaining consistency checks, conversions, and removal steps. Doing this
@@ -852,14 +849,7 @@
         )
         # Now dedupe them, keeping the first of any clashes:
         sp3_df = sp3_df[~sp3_df.index.duplicated(keep="first")]
-<<<<<<< HEAD
-    # Write header data to dataframe attributes:
-    sp3_df.attrs["HEADER"] = parsed_header
-    sp3_df.attrs["COMMENTS"] = comment_lines
-    sp3_df.attrs["path"] = sp3_path_or_bytes if type(sp3_path_or_bytes) in (str, Path) else ""
-=======
-
->>>>>>> 01bbebe1
+
     return sp3_df
 
 
