--- conflicted
+++ resolved
@@ -636,13 +636,8 @@
     """
     name_props = {}
     try:
-<<<<<<< HEAD
-        sp3_df = gn_io.sp3.read_sp3(file_path)
+        sp3_df = gn_io.sp3.read_sp3(file_path, nodata_to_nan=False)
         props_from_existing_name = determine_name_properties_from_filename(file_path.name)
-=======
-        sp3_df = gn_io.sp3.read_sp3(file_path, nodata_to_nan=False)
-        props_from_existing_name = determine_name_props_from_filename(file_path.name)
->>>>>>> 027701bd
         logging.debug(f"props_from_existing_name =\n{props_from_existing_name}")
         # name_props["analysis_center"] = sp3_df.attrs["HEADER"].HEAD.AC[0:3].upper().ljust(3,"X")
         name_props["analysis_center"] = props_from_existing_name["analysis_center"]
