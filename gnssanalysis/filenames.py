import datetime
import io
import logging
import pathlib
import re
import traceback

# The collections.abc (rather than typing) versions don't support subscripting until 3.9
# from collections import Iterable
<<<<<<< HEAD
from typing import Iterable, Literal, Mapping, Any, Dict, Optional, Tuple, Union, overload
=======
from typing import Iterable, Mapping, Any, Optional, Union, overload
>>>>>>> 5f0d6699
import warnings

import click
import pandas as pd
import numpy as np

from . import gn_datetime, gn_io, gn_const
from .gn_utils import StrictMode, StrictModes

# May be unnecessary, but for safety explicitly enable it
logging.captureWarnings(True)

# Precompile regex

# Implements IGS long filename spec v2.1, including subsection 2.3 on Long Term Products.
# https://files.igs.org/pub/resource/guidelines/Guidelines_for_Long_Product_Filenames_in_the_IGS_v2.1.pdf
_RE_IGS_LONG_FILENAME = re.compile(
    r"""\A # Assert beginning of string
        (?P<analysis_center>\w{3})
        (?P<version>\w)
        (?P<project>\w{3}) # Campaign / project
        (?P<solution_type>\w{3}) # Solution type identifier
        _
        (?P<year>\d{4})(?P<day_of_year>\d{3}) # All filenames have at least this much precision in start_epoch, then:
        (
            (?P<hour>\d{2})(?P<minute>\d{2})_(?P<period>\w{3})| # Either: more precision and timerange / period
            _(?P<end_year>\d{4})(?P<end_day_of_year>\d{3}) # Or, for Long Term Products: end epoch
        )
        _
        (?P<sampling>\w{3}) # Temporal sampling resolution E.g. 05M, 00U
        _
        ((?P<station_id>\w{9})_|) # (Optionally) station ID (with _ matched but not captured)
        (?P<content_type>\w{3})\. # Content type E.g. SOL, SUM, CLK
        (?P<file_format>\w{3,4}) # File Format (extension) 3-4 chars. E.g. SP3, SUM, CLK, ERP, BIA, SNX, JSON, YAML, YML
        (?P<compression_ext>\.gz|) # (Optionally) .gz extension indicating compression
        \Z""",  # Assert end of string
    re.VERBOSE,
)

# Approximate regex which matches a majority of IGS format short filenames.
# NOTE: a clear definition for IGS short filenames could not be found. This regex was reverse engineered from
# numerous filenames, and is likely a lot more permissive / general than the official specification.
_RE_IGS_SHORT_FILENAME_APPROX = re.compile(
    r"""^(?P<ac_and_cpgn>[a-z,A-Z]{3})(?P<short_year_sometimes_lower>\d{2}[P,p](?P<short_week>\d{2}|)|)(?P<gps_weekd>\d{4,5}|)(?P<pred_flag_maybe>p\d{0,2}|)(?P<hour>_\d{2}|_all|)(?P<version_campgn>_v\d|_[a-z,A-Z]{3}|)\.(?P<file_format>\w{3,4})(?P<sample_rate>_\d{2}[s,m,h,d]|)(?P<compressed>\.Z|)$"""
)


@click.command()
@click.argument("files", type=click.Path(exists=True, file_okay=True, dir_okay=False, path_type=pathlib.Path), nargs=-1)
@click.option(
    "--default",
    "defaults",
    type=(
        click.Choice(
            ["analysis_center", "content_type", "format_type", "solution_type", "sampling_rate", "version", "project"],
            case_sensitive=False,
        ),
        str,
    ),
    multiple=True,
    help="provide default for file naming property, provided as PROPERTY VALUE. Possible properties are: [analysis_center, content_type, format_type, solution_type, sampling_rate, version, project]",
)
@click.option(
    "--override",
    "overrides",
    type=(
        click.Choice(
            ["analysis_center", "content_type", "format_type", "solution_type", "sampling_rate", "version", "project"],
            case_sensitive=False,
        ),
        str,
    ),
    multiple=True,
    help="override file naming property, provided as PROPERTY VALUE. Possible properties are: [analysis_center, content_type, format_type, solution_type, sampling_rate, version, project]",
)
@click.option(
    "--current-name",
    "-c",
    is_flag=True,
    default=False,
    help="print both the existing name as well as the detected name",
)
@click.option(
    "--delimiter",
    type=str,
    default=" ",
    help="separator between existing name and detected name when current-name is set",
)
@click.option("--verbose", is_flag=True)
def determine_file_name_main(
    files: Iterable[pathlib.Path],
    defaults: Iterable[tuple[str, str]],
    overrides: Iterable[tuple[str, str]],
    current_name: bool,
    delimiter: str,
    verbose: bool,
) -> None:
    """Determine appropriate filename for GNSS files."""
    logging.basicConfig(format="%(asctime)s [%(funcName)s] %(levelname)s: %(message)s")
    if verbose:
        logging.getLogger().setLevel(logging.DEBUG)
    else:
        logging.getLogger().setLevel(logging.INFO)
    default_props = {
        "analysis_center": "UNK",
        "content_type": "UNK",
        "format_type": "EXT",
        "start_epoch": datetime.datetime(year=2000, month=1, day=1),
        "end_epoch": datetime.datetime(year=2000, month=1, day=1),
        "timespan": datetime.timedelta(seconds=0),
        "solution_type": "UNK",
        "sampling_rate": "00U",
        "version": "0",
        "project": "OPS",
    }
    for default in defaults:
        default_props[default[0]] = default[1]
    override_props = {override[0]: override[1] for override in overrides}
    for f in files:
        try:
            new_name = determine_file_name(f, default_props, override_props)
            if current_name:
                print(f"{f.name}{delimiter}{new_name}")
            else:
                print(new_name)
        except NotImplementedError:
            logging.warning(f"Skipping {f.name} as {f.suffix} files are not yet supported.")


def determine_file_name(
    file_path: pathlib.Path, defaults: Optional[Mapping[str, Any]] = None, overrides: Optional[Mapping[str, Any]] = None
) -> str:
    """Determine the IGS long filename of a file based on its contents

    This function determines what it thinks the filename of a GNSS file should be given the IGS long
    filename convention. The function reads both the existing filename of the provided file as well as
    its contents and does its best to determine appropriate name properties.
    In addition to these extracted properties, defaults and overrides can be manually provided via
    dictionaries. Defaults apply if the corresponding properties can't be extracted from the file.
    Overrides instead force properties to always take certain the provided values.
    The possible key value pairs are the arguments to :func: `filenames.generate_IGS_long_filename`,
    namely:
     - analysis_center: str
     - content_type: str
     - format_type: str
     - start_epoch: datetime.datetime
     - end_epoch: datetime.datetime
     - timespan: datetime.timedelta
     - solution_type: str
     - sampling_rate: str
     - version: str
     - project: str

     Note that generate_IGS_long_filename() also takes sampling_rate_seconds, though this is not used, it is simply
     defined as a parameter to maintain syntactic simplicity when calling.

    :param pathlib.Path file_path: Path to the file for which to determine name
    :param dict[str, Any] defaults: Default name properties to use when properties can't be determined
    :param dict[str, Any] overrides: Name properties that should override anything detected in the file
    :raises NotImplementedError: For files that we should support but currently don't (bia, iox, obx, sum, tro)
    :return str: Proposed IGS long filename
    """
    if defaults is None:
        defaults = {}
    if overrides is None:
        overrides = {}
    name_properties = determine_properties_from_contents_and_filename(file_path, defaults, overrides)
    return generate_IGS_long_filename(**name_properties)


def determine_properties_from_contents_and_filename(
    file_path: pathlib.Path,
    defaults: Optional[Mapping[str, Any]] = None,
    overrides: Optional[Mapping[str, Any]] = None,
) -> dict[str, Any]:
    """Determine the properties of a file based on its contents

    The function reads both the existing filename of the provided file as well as
    its contents and does its best to determine appropriate name properties.
    In addition to these extracted properties, defaults and overrides can be manually provided via
    dictionaries. Defaults apply if the corresponding properties can't be extracted from the file.
    Overrides instead force properties to always take certain the provided values.
    The possible key value pairs are the arguments to :func: `filenames.generate_IGS_long_filename`,
    namely:
     - analysis_center: str
     - content_type: str
     - format_type: str
     - start_epoch: datetime.datetime
     - end_epoch: datetime.datetime
     - timespan: datetime.timedelta
     - solution_type: str
     - sampling_rate: str
     - version: str
     - project: str

    :param pathlib.Path file_path: Path to the file for which to determine properties
    :param dict[str, Any] defaults: Default name properties to use when properties can't be determined
    :param dict[str, Any] overrides: Name properties that should override anything detected in the file
    :raises NotImplementedError: For files that we should support but currently don't (bia, iox, obx, sum, tro)
    :return str: Dictionary of file properties
    """
    if defaults is None:
        defaults = {}
    if overrides is None:
        overrides = {}
    logging.debug(f"determine_file_props for {file_path}")
    file_ext = file_path.suffix.lower()
    logging.debug(f"Matching file extension: {file_ext}")
    if file_ext == ".bia":
        raise NotImplementedError
    elif file_ext == ".clk":
        logging.debug("Processing clk file for naming properties")
        file_properties = determine_clk_name_props(file_path)
    elif file_ext == ".erp":
        logging.debug("Processing erp file for naming properties")
        file_properties = determine_erp_name_props(file_path)
    elif file_ext == ".iox":
        raise NotImplementedError
    elif file_ext == ".obx":
        raise NotImplementedError
    elif file_ext == ".snx":
        logging.debug("Processing snx file for naming properties")
        file_properties = determine_snx_name_props(file_path)
    elif file_ext == ".sp3":
        logging.debug("Processing sp3 file for naming properties")
        file_properties = determine_sp3_name_props(file_path)
    elif file_ext == ".sum":
        raise NotImplementedError
    elif file_ext == ".tro":
        raise NotImplementedError
    else:
        file_properties = {}
    # merge defaults, properties, and overrides to produce final data
    # The pipe | merge operator preferences the right-hand-side, which does precisely what we want
    logging.debug(f"defaults =\n{defaults}")
    logging.debug(f"file_properties =\n{file_properties}")
    logging.debug(f"overrides =\n{overrides}")
    # The merge operator was introduced in python 3.9 and we are still targetting lower versions
    # name_properties = defaults | file_properties | overrides
    name_properties = dict(defaults)
    name_properties.update(file_properties)
    name_properties.update(overrides)
    logging.debug(f"name_properties =\n{name_properties}")
    return name_properties


@overload
def generate_IGS_long_filename(
    analysis_center: str,
    content_type: str,
    format_type: str,
    start_epoch: datetime.datetime,
    *,
    end_epoch: datetime.datetime,
    timespan: Union[datetime.timedelta, str, None] = ...,
    solution_type: str = ...,
    sampling_rate: str = ...,
    sampling_rate_seconds: Optional[int] = ...,
    version: str = ...,
    project: str = ...,
    variable_datetime: bool = ...,
) -> str: ...


@overload
def generate_IGS_long_filename(
    analysis_center: str,
    content_type: str,
    format_type: str,
    start_epoch: datetime.datetime,
    *,
    end_epoch: None = ...,
    timespan: Union[datetime.timedelta, str],
    solution_type: str = ...,
    sampling_rate: str = ...,
    sampling_rate_seconds: Optional[int] = ...,
    version: str = ...,
    project: str = ...,
    variable_datetime: bool = ...,
) -> str: ...


def generate_IGS_long_filename(
    analysis_center: str,  # AAA
    content_type: str,  # CNT
    format_type: str,  # FMT
    start_epoch: datetime.datetime,
    *,
    end_epoch: Optional[datetime.datetime] = None,
    timespan: Union[datetime.timedelta, str, None] = None,
    solution_type: str = "",  # TTT
    sampling_rate: str = "15M",  # SMP
    sampling_rate_seconds: Optional[int] = None,  # Not used here, but passed for structural consistency
    version: str = "0",  # V
    project: str = "EXP",  # PPP, e.g. EXP, OPS
    variable_datetime=False,
) -> str:
    """Function to generate IGS Long Product Filename

    Generated filenames will conform to the convention (v1.0) as outlined in
    http://acc.igs.org/repro3/Long_Product_Filenames_v1.0.pdf

    Structure:
    AAAVPPPTTT_YYYYDDDHHMM_LEN_SMP_CNT.FMT[.gz]

    Either `end_epoch` or `timespan` must be provided, if timespan is a string then it takes precedence and is inserted
    into the filename literally. If timespan is datetime then end_epoch takes precedence.

    :param str analysis_center: Three letter analysis center identifier
    :param str content_type: Three letter content type identifier
    :param str format_type: File extension
    :param datetime.datetime start_epoch: datetime representing initial epoch in file
    :param Optional[datetime.datetime] end_epoch: datetime representing final epoch in file, defaults to None
    :param timespan: Union[datetime.timedelta, str, None] timespan: timedelta representing time range of data in file,
        defaults to None
    :param str solution_type: Three letter solution type identifier, defaults to ""
    :param str sampling_rate: Three letter sampling rate string, defaults to "15M"
    :param Optional[int] sampling_rate_seconds: Not used, passed only for structural consistency
    :param str version: Single character version identifier, defaults to "0"
    :param str project: Three letter project identifier, defaults to "EXP"
    :param bool variable_datetime: If true, force the start epoch to a placeholder value
    :raises ValueError: If both end_epoch and timespan are None
    :return str: IGS long filename
    """ """"""
    if variable_datetime:
        initial_epoch = "<YYYY><DDD><HH><mm>"
    else:
        initial_epoch = start_epoch.strftime("%Y%j%H%M")

    if isinstance(timespan, str):
        timespan_str = timespan
    else:
        if end_epoch is None:
            if timespan is None:
                raise ValueError("Either end_epoch or timespan must be supplied")
        else:
            timespan = end_epoch - start_epoch
        timespan_str = nominal_span_string(timespan.total_seconds())

    result = (
        f"{analysis_center}{version}{project}"
        f"{solution_type}_"
        f"{initial_epoch}_{timespan_str}_{sampling_rate}_"
        f"{content_type}.{format_type}"
    )
    return result


def generate_IGS_nominal_span(start_epoch: datetime.datetime, end_epoch: datetime.datetime) -> str:
    """Generate the 3 character LEN for IGS filename based on start and end epochs

    :param datetime.datetime start_epoch: Starting epoch of duration
    :param datetime.datetime end_epoch: Ending epoch of duration
    :return str: 3 character span string as per IGS standard
    """
    # """
    # Generate the 3 character LEN for IGS filename based on the start and end epochs passed in
    # """
    span = (end_epoch - start_epoch).total_seconds()
    return nominal_span_string(span)


def nominal_span_string(span_seconds: float) -> str:
    """Generate the 3 character LEN or SMP string for IGS filenames based on total span seconds

    :param float span_seconds: Number of seconds in span of interest
    :return str: 3 character span string as per IGS standard
    """
    # A year is ambiguous, for our purposes we want 365 (not 365.25 or 366) days, as we
    # use it as a lower bound
    sec_in_year = 365 * gn_const.SEC_IN_DAY
    # Meant to use the longest relevant period
    # The logic we use is to "fall back" a maximum of one "level" in the "unit hierarchy"
    # That is, if a span is longer than a day, then we will ignore any deviation from an
    # integer day that is smaller than an hour. But a time of 2 days, 3 hours and 30
    # minutes will be reported as 27 hours.
    # If this would result in a value above 99 in the determined unit, we return the 00U invalid code instead.
    # We ignore months, because they're a little weird and not overly helpful.
    if span_seconds >= sec_in_year:
        if (span_seconds % sec_in_year) < gn_const.SEC_IN_WEEK:
            unit = "Y"
            span_unit_counts = int(span_seconds // sec_in_year)
        else:
            unit = "W"
            span_unit_counts = int(span_seconds // gn_const.SEC_IN_WEEK)
    elif span_seconds >= gn_const.SEC_IN_WEEK:
        num_weeks = int(span_seconds // gn_const.SEC_IN_WEEK)
        # IGS uses 07D to represent a week
        # TODO: Handle JPL - uses 01W for a week
        if (span_seconds % gn_const.SEC_IN_WEEK) < gn_const.SEC_IN_DAY and num_weeks > 1:
            unit = "W"
            span_unit_counts = num_weeks
        else:
            unit = "D"
            span_unit_counts = int(span_seconds // gn_const.SEC_IN_DAY)
    elif span_seconds >= gn_const.SEC_IN_DAY:
        if (span_seconds % gn_const.SEC_IN_DAY) < gn_const.SEC_IN_HOUR:
            unit = "D"
            span_unit_counts = int(span_seconds // gn_const.SEC_IN_DAY)
        else:
            unit = "H"
            span_unit_counts = int(span_seconds // gn_const.SEC_IN_HOUR)
    elif span_seconds >= gn_const.SEC_IN_HOUR:
        if (span_seconds % gn_const.SEC_IN_HOUR) < gn_const.SEC_IN_MINUTE:
            unit = "H"
            span_unit_counts = int(span_seconds // gn_const.SEC_IN_HOUR)
        else:
            unit = "M"
            span_unit_counts = int(span_seconds // gn_const.SEC_IN_MINUTE)
    elif span_seconds >= gn_const.SEC_IN_MINUTE:
        if (span_seconds % gn_const.SEC_IN_MINUTE) < 1.0:
            unit = "M"
            span_unit_counts = int(span_seconds // gn_const.SEC_IN_MINUTE)
        else:
            unit = "S"
            span_unit_counts = int(span_seconds)
    else:
        unit = "S"
        span_unit_counts = int(span_seconds)

    if span_unit_counts > 99:
        return "00U"

    return f"{span_unit_counts:02}{unit}"


def convert_nominal_span(
    nominal_span: str,
    non_timed_span_output: Literal["none", "timedelta"] = "timedelta",
) -> Union[datetime.timedelta, None]:
    """Effectively invert :func: `filenames.generate_nominal_span`, turn a span string into a timedelta

    :param str nominal_span: Three-character span string in IGS format (e.g. 01D, 15M, 01L ?)
    :param Literal["none", "timedelta"] non_timed_span_output: when a non-timed span e.g. '00U' is encountered,
        return a zero-length timedelta (default), or return None.
        instead of raising / warning / returning zero-length timedelta.
    :returns datetime.timedelta | None: Time delta of same duration as span string. If input has non-timed unit 'U',
        returns zero-length timedelta, or if non_timed_span_output is set to 'none' returns None.
    :raises ValueError: when input format is invalid, i.e. was not 3 chars where first 2 parse as an int, or time unit
        is not valid.
    """
    if nominal_span is None or not isinstance(nominal_span, str) or len(nominal_span) != 3:
        raise ValueError(f"Provided nominal span was not a 3 char string: '{str(nominal_span)}'")
    try:
        span = int(nominal_span[0:2])
    except ValueError:  # Except and re-raise with more context
        raise ValueError(f"First two chars of nominal span '{nominal_span}' did not parse as an int")
    unit = nominal_span[2].upper()

    if unit == "U":
        if non_timed_span_output == "none":
            return None
        elif non_timed_span_output == "timedelta":  # Return zero-length timedelta (legacy behaviour)
            return datetime.timedelta()
        else:
            raise ValueError(f"Invalid mode for non_timed_span_output: {str(non_timed_span_output)}")

    unit_to_timedelta_args = {
        "S": {"seconds": 1},
        "M": {"minutes": 1},
        "H": {"hours": 1},
        "D": {"days": 1},
        "W": {"weeks": 1},
        "L": {"days": 28},
        "Y": {"days": 365},
    }
    unit_names: set[str] = set(unit_to_timedelta_args.keys())

    if unit not in unit_names:
        # Probably due to an upstream parsing issue / invalid filename, as we've already handled the case of 'U'.
        raise ValueError(f"Unit of span '{nominal_span}' not understood / valid.")

    timedelta_args = unit_to_timedelta_args[unit]  # E.g. for year, this is: {days, 365}

    # Now multiply the input (span value) e.g. '02' by the unit multiplier defined above e.g. 'Y'.
    # E.g 02Y -> unit: days, value: 02 * 365
    # The following is a bit clunky because we must pass the unit as the *name of the parameter* to timedelta,
    # e.g. days=365. We can't pass unit=days, value=365.
    return datetime.timedelta(**{k: v * span for k, v in timedelta_args.items()})


def determine_clk_name_props(file_path: pathlib.Path) -> dict[str, Any]:
    """Determine the IGS filename properties for a CLK files

    Like all functions in this series, the function reads both a filename and the files contents
    to determine properties that can be used to describe the expected IGS long filename. The
    function returns a dictionary with any properties it manages to successfully determine.

    :param pathlib.Path file_path: file for which to determine name properties
    :return dict[str, Any]: dictionary containing the extracted name properties
    """
    name_props = {}
    try:
        logging.debug(f"Reading {file_path}")
        clk_df = gn_io.clk.read_clk(file_path)
        props_from_existing_name = determine_properties_from_filename(file_path.name)
        logging.debug(f"props_from_existing_name =\n{props_from_existing_name}")
        # Could pull some analysis center from the file comments/header
        # But... read_clk doesn't currently read the header and this information
        # often differs from the three letter code in the filenames anyway
        name_props["analysis_center"] = props_from_existing_name["analysis_center"]
        # CLK files are always CLK content type
        name_props["content_type"] = "CLK"
        # CLK files are always CLK format type/extension
        name_props["format_type"] = "CLK"
        # We can pull times and sampling rate from the file
        start_j2000sec = clk_df.index.get_level_values("J2000").min()
        end_j2000sec = clk_df.index.get_level_values("J2000").max()
        start_epoch = gn_datetime.j2000_to_pydatetime(start_j2000sec)
        # The below determines sampling rate by calculating inter-sample times per satellite (.groupby().diff()) then
        # calculating the median per satellite and then the median over the satellites, very robust but more than we need
        # sampling_rate = (
        #     clk_df.reset_index("J2000").groupby(level="CODE")["J2000"].diff().groupby(level="CODE").median().median()
        # )
        # The pandas stubs seem to assume .index returns an Index (not MultiIndex), so we need to ignore the typing for now
        sampling_rate = np.median(np.diff(clk_df.index.levels[1]))  # type: ignore
        # Alternatively:
        # sampling_rate = np.median(np.diff(clk_df.index.get_level_values("J2000").unique()))
        end_epoch = gn_datetime.j2000_to_pydatetime(end_j2000sec + sampling_rate)
        timespan = end_epoch - start_epoch
        name_props["start_epoch"] = start_epoch
        name_props["end_epoch"] = end_epoch
        name_props["timespan"] = timespan
        name_props["sampling_rate_seconds"] = sampling_rate
        name_props["sampling_rate"] = nominal_span_string(sampling_rate)
        logging.debug(f"name_props prior to adding props extracted from name = {name_props}")
        # If we extracted solution type from the name we keep it
        # Otherwise we can't easily have an opinion and so step aside for defaults
        # Likewise for version and project (which can't be found in file)
        subset_dictupdate(name_props, props_from_existing_name, ("solution_type", "version", "project"))
        logging.debug(f"name_props to return = {name_props}")
    except Exception as e:
        # TODO: Work out what exceptions read_clk can actually throw when given a non-CLK file
        # At the moment we will also swallow errors we really shouldn't
        logging.warning(f"{file_path.name} can't be read as an CLK file. Defaulting properties.")
        logging.warning(f"Exception {e}, {type(e)}")
        logging.info(traceback.format_exc())
        return {}
    return name_props


def determine_erp_name_props(file_path: pathlib.Path) -> dict[str, Any]:
    """Determine the IGS filename properties for a ERP files

    Like all functions in this series, the function reads both a filename and the files contents
    to determine properties that can be used to describe the expected IGS long filename. The
    function returns a dictionary with any properties it manages to successfully determine.

    :param pathlib.Path file_path: file for which to determine name properties
    :return dict[str, Any]: dictionary containing the extracted name properties
    """
    name_props = {}
    try:
        erp_df = gn_io.erp.read_erp(file_path)
        props_from_existing_name = determine_properties_from_filename(file_path.name)
        logging.debug(f"props_from_existing_name =\n{props_from_existing_name}")
        # ERP files have inconsistent enough headers that we can't attempt to extract the analysis center
        name_props["analysis_center"] = props_from_existing_name["analysis_center"]
        # ERP files are always ERP content type
        name_props["content_type"] = "ERP"
        # ERP files are always ERP format type/extension
        name_props["format_type"] = "ERP"
        # Pull time related data from the ERP file itself
        start_epoch = gn_datetime.mjd_to_pydatetime(erp_df["MJD"].min())
        # ERP files are low rate and so can sometimes (Rapids) include only one data point
        if len(erp_df.index) > 1:
            sampling_rate = datetime.timedelta(days=erp_df["MJD"].diff().median())
        else:
            logging.debug("Extracting sample rate from file name")
            # If we only have one data point then we default to
            sampling_rate = props_from_existing_name.get("sampling_rate", datetime.timedelta(days=1))
        # Given the generally low sampling rate of ERP files we push the "end epoch" to one sampling period
        # after the final epoch found in the file.
        end_epoch = gn_datetime.mjd_to_pydatetime(erp_df["MJD"].max()) + sampling_rate
        timespan = end_epoch - start_epoch
        name_props["start_epoch"] = start_epoch
        name_props["end_epoch"] = end_epoch
        name_props["timespan"] = timespan
        name_props["sampling_rate_seconds"] = sampling_rate.total_seconds()
        name_props["sampling_rate"] = nominal_span_string(sampling_rate.total_seconds())
        logging.debug(f"name_props prior to adding props extracted from name = {name_props}")
        # If we extracted solution type from the name we keep it
        # Otherwise we can't easily have an opinion and so step aside for defaults
        # Likewise for version and project (which can't be found in file)
        subset_dictupdate(name_props, props_from_existing_name, ("solution_type", "version", "project"))
        logging.debug(f"name_props to return = {name_props}")
    except Exception as e:
        # TODO: Work out what exceptions read_erp can actually throw when given a non-ERP file
        # At the moment we will also swallow errors we really shouldn't
        logging.warning(f"{file_path.name} can't be read as an ERP file. Defaulting properties.")
        logging.warning(f"Exception {e}, {type(e)}")
        logging.info(traceback.format_exc())
        return {}
    return name_props


def determine_snx_name_props(file_path: pathlib.Path) -> dict[str, Any]:
    """Determine the IGS filename properties for a SINEX files

    Like all functions in this series, the function reads both a filename and the files contents
    to determine properties that can be used to describe the expected IGS long filename. The
    function returns a dictionary with any properties it manages to successfully determine.

    :param pathlib.Path file_path: file for which to determine name properties
    :return dict[str, Any]: dictionary containing the extracted name properties
    """
    name_props = {}
    try:
        props_from_existing_name = determine_properties_from_filename(file_path.name)  # TODO: check sinex filenames
        logging.debug(f"props_from_existing_name =\n{props_from_existing_name}")
        props_from_header_line = gn_io.sinex.get_header_dict(file_path)
        logging.debug(f"props_from_header_line =\n{props_from_header_line}")
        name_props["analysis_center"] = props_from_existing_name["analysis_center"]
        # Content type is CRD or SOL depending on if there are certain blocks in the file
        snx_blocks = gn_io.sinex.get_available_blocks(file_path)
        noncrd_snx = gn_io.sinex.includes_noncrd_block(snx_blocks)
        name_props["content_type"] = "SOL" if noncrd_snx else "CRD"
        # SNX files are always SNX (SSC doesn't exist any more)
        name_props["format_type"] = "SNX"
        # We can pull start epoch and end epoch from the header line.
        # If the epochs block exists then we can also estimate sampling rate from there
        # We need a base point to round to 15 minute intervals from. To reduce the chance of leap second weirdness we use
        # the start of the day as the basepoint.
        start_basepoint = props_from_header_line["start_epoch"].replace(hour=0, minute=0, second=0, microsecond=0)
        start_epoch = (
            gn_datetime.round_timedelta(
                props_from_header_line["start_epoch"] - start_basepoint,
                datetime.timedelta(hours=1),
                abs_tol=datetime.timedelta(minutes=15),
            )
            + start_basepoint
        )
        end_basepoint = props_from_header_line["end_epoch"].replace(hour=0, minute=0, second=0, microsecond=0)
        end_epoch = (
            gn_datetime.round_timedelta(
                props_from_header_line["end_epoch"] - end_basepoint,
                datetime.timedelta(hours=1),
                abs_tol=datetime.timedelta(minutes=15),
            )
            + end_basepoint
        )
        name_props["start_epoch"] = start_epoch
        name_props["end_epoch"] = end_epoch
        name_props["timespan"] = end_epoch - start_epoch
        if "SOLUTION/EPOCHS" in snx_blocks:
            with open(file_path, mode="rb") as f:
                blk = gn_io.sinex._snx_extract_blk(f.read(), "SOLUTION/EPOCHS")
            if blk is not None:
                soln_df = pd.read_csv(
                    io.BytesIO(blk[0]),
                    sep="\\s+",  # delim_whitespace is deprecated
                    comment="*",
                    names=["CODE", "PT", "SOLN", "T", "START_EPOCH", "END_EPOCH", "MEAN_EPOCH"],
                    converters={
                        "START_EPOCH": gn_datetime.snx_time_to_pydatetime,
                        "END_EPOCH": gn_datetime.snx_time_to_pydatetime,
                        "MEAN_EPOCH": gn_datetime.snx_time_to_pydatetime,
                    },
                )
                soln_df["DURATION"] = soln_df["END_EPOCH"] - soln_df["START_EPOCH"]
                # The pandas type stubs are currently incorrect for .median(), declaring a float return type
                # So we explicitly type annotate here and turn off the checking
                raw_sampling_rate: datetime.timedelta = soln_df.groupby(["CODE", "PT"])["DURATION"].median().median()  # type: ignore
                sampling_rate = gn_datetime.round_timedelta(
                    raw_sampling_rate, datetime.timedelta(hours=1), abs_tol=datetime.timedelta(minutes=5)
                )
            else:
                sampling_rate = name_props["timespan"]
        else:
            sampling_rate = name_props["timespan"]
        name_props["sampling_rate_seconds"] = sampling_rate.total_seconds()
        name_props["sampling_rate"] = nominal_span_string(sampling_rate.total_seconds())
        logging.debug(f"name_props prior to adding props extracted from name = {name_props}")
        # If we extracted solution type from the name we keep it
        # Otherwise we can't easily have an opinion and so step aside for defaults
        # Likewise for version and project (which can't be found in file)
        subset_dictupdate(name_props, props_from_existing_name, ("solution_type", "version", "project"))
        logging.debug(f"name_props to return = {name_props}")
    except Exception as e:
        # TODO: Work out what exceptions _get_snx_vector can actually throw when given a non-SNX file
        # At the moment we will also swallow errors we really shouldn't
        logging.warning(f"{file_path.name} can't be read as an SNX file. Defaulting properties.")
        logging.warning(f"Exception {e}, {type(e)}")
        logging.info(traceback.format_exc())
        return {}
    return name_props


def determine_sp3_name_props(
    file_path: pathlib.Path, strict_mode: type[StrictMode] = StrictModes.STRICT_WARN
) -> dict[str, Any]:
    """Determine the IGS filename properties for a SP3 files

    Like all functions in this series, the function reads both a filename and the files contents
    to determine properties that can be used to describe the expected IGS long filename. The
    function returns a dictionary with any properties it manages to successfully determine.

    :param pathlib.Path file_path: file for which to determine name properties
    :param type[StrictMode] strict_mode: indicates whether to raise, warn, or silently continue on errors such as
        failure to get properties from a filename.
    :return dict[str, Any]: dictionary containing the extracted name properties. May be empty on some errors, if
        strict_mode is not set to RAISE.
    :raises ValueError: if strict_mode set to RAISE, and unable to statically extract properties from a filename
    """
    name_props = {}
    # First, properties from the SP3 data:
    try:
        sp3_df = gn_io.sp3.read_sp3(file_path, nodata_to_nan=False, strict_mode=strict_mode)
    except Exception as e:
        # TODO: Work out what exceptions read_sp3 can actually throw when given a non-SP3 file
        if strict_mode == StrictModes.STRICT_RAISE:
            raise ValueError(f"{file_path.name} can't be read as an SP3 file. Bailing out as strict_mode is RAISE")
        if strict_mode == StrictModes.STRICT_WARN:
            warnings.warn(
                f"{file_path.name} can't be read as an SP3 file. Defaulting properties. " f"Exception:  {e}, {type(e)}"
            )
            logging.info(traceback.format_exc())
        return {}

    # Next, properties from the filename:
    try:
        props_from_existing_name: Union[dict, None] = determine_properties_from_filename(
            file_path.name, strict_mode=strict_mode
        )
        logging.debug(f"props_from_existing_name =\n{str(props_from_existing_name)}")
        if props_from_existing_name is None:
            # Exception or warning will have been raised by above function, we don't need to duplicate that
            props_from_existing_name = {}
            if strict_mode == StrictModes.STRICT_RAISE:
                raise ValueError("Couldn't extract properties from filename, bailing out as in strict mode RAISE")
            if strict_mode == StrictModes.STRICT_WARN:
                warnings.warn("Couldn't extract properties from filename, will try to get AC from SP3 header")
            # TODO old code, ensure this still works:
            name_props["analysis_center"] = sp3_df.attrs["HEADER"].HEAD.AC[0:3].upper().ljust(3, "X")
        else:
            name_props["analysis_center"] = props_from_existing_name["analysis_center"]

        # SP3 files always ORB
        name_props["content_type"] = "ORB"
        # SP3 files are always SP3
        name_props["format_type"] = "SP3"
        # We can pull times and sampling rate from the file
        start_j2000sec = sp3_df.index.get_level_values(0).min()
        end_j2000sec = sp3_df.index.get_level_values(0).max()
        start_epoch = gn_datetime.j2000_to_pydatetime(start_j2000sec)
        end_epoch = gn_datetime.j2000_to_pydatetime(end_j2000sec)
        timespan = end_epoch - start_epoch
        # The below determines sampling rate by calculating inter-sample times per satellite (.groupby().diff()) then
        # calculating the median per satellite and then the median over the satellites, very robust but more than we need
        # sampling_rate = (
        #     sp3_df.reset_index(0, names="Epoch").groupby(level=0)["Epoch"].diff().groupby(level=0).median().median()
        # )
        # The pandas stubs seem to assume .index returns an Index (not MultiIndex), so we need to ignore the typing for now
        sampling_rate = np.median(np.diff(sp3_df.index.levels[0]))  # type: ignore
        # Alternatively:
        # sampling_rate = np.median(np.diff(sp3_df.index.get_level_values(0).unique()))
        name_props["start_epoch"] = start_epoch
        name_props["end_epoch"] = end_epoch
        name_props["timespan"] = timespan
        name_props["sampling_rate_seconds"] = sampling_rate
        name_props["sampling_rate"] = nominal_span_string(sampling_rate)
        # Solution type can be estimated based on data duration or pulled from filename
        if "solution_type" in props_from_existing_name:
            name_props["solution_type"] = props_from_existing_name["solution_type"]
        else:
            span_hours = timespan / datetime.timedelta(hours=1)
            if 47.0 < span_hours < 49.0:
                # Near enough to the 48 hour nominal span for ultra-rapid
                name_props["solution_type"] = "ULT"
            elif 23.0 < span_hours < 25.0:
                # Not strictly accurate as Finals can also be 24 hour but near enough
                name_props["solution_type"] = "RAP"
        logging.debug(f"name_props prior to adding props extracted from name = {name_props}")
        # Can't get version and project from within file but might have it from filename
        subset_dictupdate(name_props, props_from_existing_name, ("version", "project"))
        logging.debug(f"name_props to return = {name_props}")
    except Exception as e:
        if strict_mode == StrictModes.STRICT_RAISE:
            raise ValueError(f"Failed to determine properties of {file_path.name}. Bailing out as strict_mode is RAISE")
        if strict_mode == StrictModes.STRICT_WARN:
            warnings.warn(
                f"Failed to determine properties of {file_path.name}. Defaulting properties. Exception {e}, {type(e)}"
            )
            logging.info(traceback.format_exc())
        return {}
    return name_props


def determine_properties_from_filename(
    filename: str,
    expect_long_filenames: bool = False,
    reject_long_term_products: bool = True,
    strict_mode: type[StrictMode] = StrictModes.STRICT_WARN,
    include_compressed_flag: bool = False,
    non_timed_span_output_mode: Literal["none", "timedelta"] = "timedelta",
) -> dict[str, Any]:
    """Determine IGS filename properties based purely on a filename

    This function does its best to support both IGS long filenames and old short filenames.
    Similar to other name property detection functions, it returns a dictionary containing
    the name properties it manages to successfully determine.

    :param str filename: filename to examine for naming properties
    :param bool expect_long_filenames: (off by default for backwards compatibility) expect provided filenames to
        conform to IGS long product filename convention (v2.1), and raise / error if they do not.
    :param bool reject_long_term_products: (on by default for backwards compatibility) raise warning or exception if
        an IGS Long Term Product is encountered (these have no timerange / period, and include an end_epoch).
    :param type[StrictMode] strict_mode: indicates whether to raise or warn (default), if filename is clearly
        not valid / a format we support.
    :param bool include_compressed_flag: (off by default for backwards compatibility) include a flag in output,
        indicating if the filename indicated compression (.gz).
    :param Literal["none", "timedelta"] non_timed_span_output_mode: by default, a zero-length span i.e. '00U' will
        be parsed as a zero-length timedelta. Set this to 'none' to return None in this case instead.
        Added in ~0.0.59.dev3
    :return dict[str, Any]: dictionary containing the extracted name properties. Will be empty on errors, when
        strict_mode is set to WARN (default).
    :raises ValueError: if filename seems invalid / unsupported, E.g. if it is too long to be a short filename, but
        doesn't match long filename regex
    """

    if len(filename) > 51:
        if strict_mode == StrictModes.STRICT_RAISE:
            raise ValueError(f"Filename too long (over 51 chars): '{filename}'")
        if strict_mode == StrictModes.STRICT_WARN:
            warnings.warn(f"Filename too long (over 51 chars): '{filename}'")
        return {}

    # Filename isn't too long...
    # If we're expecting a long format filename, is it too short?
    if expect_long_filenames and (len(filename) < 38):
        if strict_mode == StrictModes.STRICT_RAISE:
            raise ValueError(f"IGS long filename can't be <38 chars: '{filename}'. expect_long_filenames is on")
        if strict_mode == StrictModes.STRICT_WARN:
            warnings.warn(f"IGS long filename can't be <38 chars: '{filename}'. expect_long_filenames is on")
        return {}

    match_long = _RE_IGS_LONG_FILENAME.fullmatch(filename)
    if match_long is not None:
        prop_dict: dict[str, Any] = {
            "analysis_center": match_long["analysis_center"].upper(),
            "content_type": match_long["content_type"].upper(),
            "format_type": match_long["file_format"].upper(),
            "solution_type": match_long["solution_type"],
            "sampling_rate": match_long["sampling"],
            "version": match_long["version"],
            "project": match_long["project"],
            # Extra fields will be added depending on standard vs Long Term Product
        }

        if include_compressed_flag:
            # If .gz ext present: compressed
            prop_dict["compressed"] = True if len(match_long["compression_ext"]) != 0 else False

        station_id = match_long["station_id"]
        if station_id is not None and len(station_id) > 0:
            prop_dict["station_id"] = station_id

        # Standard or long term product?
        period = match_long["period"]
        end_year = match_long["end_year"]

        if (period is not None) and (end_year is None):  # Period / timerange present, end_year not: Standard product
            start_epoch = datetime.datetime(
                year=int(match_long["year"]),
                month=1,
                day=1,
                hour=int(match_long["hour"]),
                minute=int(match_long["minute"]),
            ) + datetime.timedelta(days=int(match_long["day_of_year"]) - 1)

            # Non-timed span e.g. 'OOU' can be zero-length timedelta or None, based on setting of non_timed_span_output
            timespan = convert_nominal_span(match_long["period"], non_timed_span_output=non_timed_span_output_mode)

            prop_dict["start_epoch"] = start_epoch
            prop_dict["timespan"] = timespan

        else:  # Long Term Product
            if reject_long_term_products:
                if strict_mode == StrictModes.STRICT_RAISE:
                    raise ValueError(f"Long Term Product encountered: '{filename}' and reject_long_term_products is on")
                if strict_mode == StrictModes.STRICT_WARN:
                    warnings.warn(f"Long Term Product encountered: '{filename}' and reject_long_term_products is on")
                return {}

            # Note: start and end epoch lack hour and minute precision in Long Term Product filenames
            start_epoch = datetime.datetime(
                year=int(match_long["year"]),
                month=1,
                day=1,
                hour=0,
                minute=0,
            ) + datetime.timedelta(days=int(match_long["day_of_year"]) - 1)

            end_epoch = datetime.datetime(
                year=int(match_long["end_year"]),
                month=1,
                day=1,
                hour=0,
                minute=0,
            ) + datetime.timedelta(days=int(match_long["end_day_of_year"]) - 1)

            timespan = end_epoch - start_epoch

            prop_dict["start_epoch"] = start_epoch
            prop_dict["end_epoch"] = end_epoch
            prop_dict["timespan"] = timespan

        return prop_dict

    else:  # Regex for IGS format long product filename did not match
        if expect_long_filenames:
            if strict_mode == StrictModes.STRICT_RAISE:
                raise ValueError(f"Expecting an IGS format long product name, but regex didn't match: '{filename}'")
            if strict_mode == StrictModes.STRICT_WARN:
                warnings.warn(f"Expecting an IGS format long product name, but regex didn't match: '{filename}'")
            return {}

        # Is it plausibly a short filename?
        if len(filename) >= 38:
            # Length is within the bounds of a long filename. This doesn't seem like a short one!
            if strict_mode == StrictModes.STRICT_RAISE:
                raise ValueError(f"Long filename parse failed, but >=38 chars is too long for 'short': '{filename}'")
            if strict_mode == StrictModes.STRICT_WARN:
                warnings.warn(f"Long filename parse failed, but >=38 chars is too long for 'short': '{filename}'")
            return {}

        # Try to simplistically parse as short filename as last resort.

        # Does name seem roughly compliant?
        short_match = _RE_IGS_SHORT_FILENAME_APPROX.fullmatch(filename)
        if short_match is None:
            if strict_mode == StrictModes.STRICT_RAISE:
                raise ValueError(f"Filename failed overly permissive regex for IGS short format': '{filename}'")
            if strict_mode == StrictModes.STRICT_WARN:
                warnings.warn(
                    f"Filename failed overly permissive regex for IGS short format': '{filename}'. "
                    "Will attempt to parse, but output will likely be wrong"
                )

        if filename.endswith(".Z"):  # Old style indication of gz compression
            core_filename = filename[:-2]  # Trim e.g. igs.sp3.Z -> igs.sp3
        else:
            core_filename = filename
        basename, _, extension = core_filename.rpartition(".")  # -> 'igs', 'sp3'

        # At the moment we'll return data even if the format doesn't really matter
        analysis_center = basename[0:3].upper()
        if analysis_center == "IGU":
            return {
                "analysis_center": "IGS",
                "format_type": extension[0:3].upper(),
                "solution_type": "ULT",
                # Do start epoch estimation eventually # TODO: looks like we're not doing start epoch estimation here at all...
            }
        elif analysis_center == "IGR":
            return {
                "analysis_center": "IGS",
                "format_type": extension[0:3].upper(),
                "solution_type": "RAP",
                # Do start epoch estimation eventually
            }
        elif analysis_center == "IGS":
            return {
                "analysis_center": "IGS",
                "format_type": extension[0:3].upper(),
                "solution_type": "FIN",
                # Do start epoch estimation eventually
            }
        return {
            "analysis_center": analysis_center,
            "format_type": extension[0:3].upper(),
            # Do start epoch estimation eventually
        }


def check_filename_and_contents_consistency(
    input_file: pathlib.Path,
    ignore_single_epoch_short: bool = True,
    output_orphan_prop_names: bool = False,
) -> Mapping[str, tuple[str, str]]:
    """
    Checks that the content of the provided file matches what its filename says should be in it.

    E.g. if the filename specifies 01D for the timespan component, we expect to find (approximately!) 24 hours worth
    of data in the file. We say approximate in this case because it is valid (and common) for a file content timespan
    to be one epoch (sampling_rate_seconds) less than the timespan implied by the filename, as a file will
    e.g. start at 00:00 and end at 23:55.
    The option ignore_single_epoch_short (on by default), tries subtracting one epoch from the filename timespan if
    it is discrepant, and doesn't mark it as a discrepancy if this adjustment brings it into line.

    File properties which do not match are returned as a mapping of str -> tuple(str, str), taking the form
    property_name > filename_derived_value, file_contents_derived_value
    :param Path input_file: Path to the file to be checked.
    :param bool ignore_single_epoch_short: (on by default) consider it ok for file content to be one epoch short of
        what the filename says.
    :param bool output_orphan_prop_names: (off by default) for properties found exclusively in file content or name
        (not in both, and therefore not compared), return these as 'prop_name': None.
    :return Mapping[str, tuple[str,str]]: Empty map if properties agree, else map of discrepancies, OR None on failure.
    of property_name > filename_derived_value, file_contents_derived_value.
    :raises NotImplementedError: if called with a file type not yet supported.
    """
    file_name_properties = determine_properties_from_filename(input_file.name)
    # If parsing of a long filename fails, Project will not be present. In this case we have with minimal (and
    # maybe incorrect) properties to compare. So we raise a warning.
    if "project" not in file_name_properties:
        logging.warning(
            f"Failed to parse filename according to the long filename format: '{input_file.name}'. "
            "As a result few useful properties are available to compare with the file contents, so the "
            "detailed consistency check will be skipped!"
        )
        return {}

    # The following raises NotImplementedError on unhandled filetypes
    file_content_properties = determine_properties_from_contents_and_filename(input_file)

    contents_epoch_interval = file_content_properties.get("sampling_rate_seconds", None)
    if contents_epoch_interval is None:
        logging.warning(
            f"Sampling rate couldn't be inferred from file contents '{input_file.name}'. "
            "Cannot allow for timespan discrepancies of one epoch interval, so an error may follow."
        )

    discrepancies = {}
    # Check for keys only present on one side
    orphan_keys = set(file_name_properties.keys()).symmetric_difference((set(file_content_properties.keys())))
    logging.warning(
        "The following properties can't be compared, as they were extracted only from file content or "
        f"name (not both): {str(orphan_keys)}"
    )
    if output_orphan_prop_names:
        # Output properties found only in content OR filename.
        for orphan_key in orphan_keys:
            discrepancies[orphan_key] = None

    mutual_keys = set(file_name_properties.keys()).difference(orphan_keys)
    # For keys present in both dicts, compare values.
    for key in mutual_keys:
        if (file_name_val := file_name_properties[key]) != (file_content_val := file_content_properties[key]):
            # If enabled, and epoch interval successfully extracted, ignore cases where the timespan of epochs in the
            # file content, is one epoch shorter than the timespan the filename implies (e.g. 23:55 vs 1D i.e. 24:00).
            # This is common and valid.
            if ignore_single_epoch_short and contents_epoch_interval is not None and key == "timespan":
                # Does subtracting one epoch from the filename's timespan make it match the file contents one?
                if (file_name_val - datetime.timedelta(seconds=contents_epoch_interval)) == file_content_val:
                    logging.debug(
                        "Timespan was discrepant between filename and file content, but by -1 "
                        f"epoch (sampling_rate_seconds). NOT marking as a discrepancy. Filename: {input_file.name}"
                    )
                    continue  # We're -1 epoch out, this is ok. Don't mark this as a discrepancy.
            discrepancies[key] = (file_name_val, file_content_val)

    return discrepancies


def subset_dictupdate(dest: dict, source: dict, keys: Iterable):
    """Update dictionary dest with values from dictionary source, but only for specified keys

    :param dict dest: dictionary to update (in place)
    :param dict source: source dictionary for new values
    :param Iterable keys: keys that should be updated
    """
    for key in keys:
        if key in source:
            dest[key] = source[key]<|MERGE_RESOLUTION|>--- conflicted
+++ resolved
@@ -7,11 +7,7 @@
 
 # The collections.abc (rather than typing) versions don't support subscripting until 3.9
 # from collections import Iterable
-<<<<<<< HEAD
-from typing import Iterable, Literal, Mapping, Any, Dict, Optional, Tuple, Union, overload
-=======
-from typing import Iterable, Mapping, Any, Optional, Union, overload
->>>>>>> 5f0d6699
+from typing import Iterable, Literal, Mapping, Any, Optional, Union, overload
 import warnings
 
 import click
