--- conflicted
+++ resolved
@@ -68,15 +68,7 @@
     print(f"tomorrow year: {tomorrow.year}, doy: {tomorrow.dy}, GPS week and weekday: {tomorrow.gpswkD}")
     """
 
-<<<<<<< HEAD
     _timestamp: _np.datetime64
-=======
-    def __init__(self, ts: Union[_np.datetime64, _datetime, str]) -> None:
-        if isinstance(ts, _datetime):
-            ts = _np.datetime64(ts)
-        if isinstance(ts, str):
-            ts = _np.datetime64(ts)
->>>>>>> 794defa1
 
     def __init__(self, timestamp: Union[_np.datetime64, _datetime, _date, str]):
         if isinstance(timestamp, _np.datetime64):
@@ -141,7 +133,6 @@
 
 # TODO DEPRECATED
 def gpswkD2dt(gpswkD: str) -> _datetime:
-<<<<<<< HEAD
     """
     DEPRECATED. This is a compatibility wrapper. Use gps_week_day_to_datetime() instead.
     """
@@ -156,22 +147,6 @@
     param: str gps_week_and_weekday: A date expressed in GPS weeks with (optionally) day-of-week.
     returns _datetime: The date expressed as a datetime.datetime object
     """
-=======
-    """
-    DEPRECATED. This is a compatibility wrapper. Use gps_week_day_to_datetime() instead.
-    """
-    return gps_week_day_to_datetime(gpswkD)
-
-
-def gps_week_day_to_datetime(gps_week_and_weekday: str) -> _datetime:
-    """
-    Convert from GPS-Week-Day (including day: WWWWD or just week: WWWW) format to datetime object.
-    If a day-of-week is not provided, 0 (Sunday) is assumed.
-
-    param: str gps_week_and_weekday: A date expressed in GPS weeks with (optionally) day-of-week.
-    returns _datetime: The date expressed as a datetime.datetime object
-    """
->>>>>>> 794defa1
     if not isinstance(gps_week_and_weekday, str):
         raise TypeError("GPS Week-Day must be a string")
 
