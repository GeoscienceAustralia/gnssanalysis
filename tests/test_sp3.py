--- conflicted
+++ resolved
@@ -127,7 +127,6 @@
     # TODO add tests for correctly reading the actual content of the SP3 in addition to the header.
     # TODO add tests for correctly generating sp3 output content with gen_sp3_content() and gen_sp3_header()
 
-<<<<<<< HEAD
     @patch("builtins.open", new_callable=mock_open, read_data=input_data)
     def test_gen_sp3_content_velocity_exception_handling(self, mock_file):
         """
@@ -141,8 +140,7 @@
         generated_sp3_content = sp3.gen_sp3_content(sp3_df, continue_on_unhandled_velocity_data=True)
         self.assertTrue("VX" not in generated_sp3_content, "Velocity data should be removed before outputting SP3")
 
-=======
->>>>>>> 8cadd2ea
+
     def test_sp3_clock_nodata_to_nan(self):
         sp3_df = pd.DataFrame({("EST", "CLK"): [999999.999999, 123456.789, 999999.999999, 987654.321]})
         sp3.sp3_clock_nodata_to_nan(sp3_df)
