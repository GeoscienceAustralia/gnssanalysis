from datetime import timedelta
import unittest
from unittest.mock import patch, mock_open
from pyfakefs.fake_filesystem_unittest import TestCase

import numpy as np
import pandas as pd

from gnssanalysis.filenames import convert_nominal_span, determine_properties_from_filename
import gnssanalysis.gn_io.sp3 as sp3

from test_datasets.sp3_test_data import (
    # first dataset is part of the IGS benchmark (modified to include non null data on clock):
    sp3_test_data_igs_benchmark_null_clock as input_data,
    # Expected content section we want gnssanalysis to write out
    expected_sp3_output_igs_benchmark_null_clock,
    # Test exception raising when encountering EP, EV rows
    sp3c_example2_data,
    # second dataset is a truncated version of file COD0OPSFIN_20242010000_01D_05M_ORB.SP3:
    sp3_test_data_truncated_cod_final as input_data2,
    sp3_test_data_partially_offline_sat as offline_sat_test_data,
    # For header vs content validation tests:
    sp3_test_data_cod_broken_missing_sv_in_content,
)


# Minimal (and artifically modified) header for testing SV and SV accuracy code reading part of header parser.
# Note that comment line stripping happens before the header parser, so it is not expected to deal with comment lines.
sample_header_svs = b"""#dP2024  1 27  0  0  0.0000000      289 ORBIT IGS14 FIT  GAA
## 2298 518400.00000000   300.00000000 60336 0.0000000000000
+   30   G02G03G04G05G06G07G08G09G10G11G12G13G14G15G16G17G18
+        G19G20G21G22G23G24G25G26G28G29G30G31G32  0  0  0  0
+          0  0  0  0  0  0  0  0  0  0  0  0  0  0  0  0  0
+          0  0  0  0  0  0  0  0  0  0  0  0  0  0  0  0  0
+          0  0  0  0  0  0  0  0  0  0  0  0  0  0  0  0  0
++        10 15 15 15 15 15 15 15 15 15 15 15 15 15 15 15-14
++        11 15 15 15 15 15 15 15 15 15 15 15 18  0  0  0  0
++         0  0  0  0  0  0  0  0  0  0  0  0  0  0  0  0  0
++         0  0  0  0  0  0  0  0  0  0  0  0  0  0  0  0  0
++         0  0  0  0  0  0  0  0  0  0  0  0  0  0  0  0  0
%c G  cc GPS ccc cccc cccc cccc cccc ccccc ccccc ccccc ccccc
%c cc cc ccc ccc cccc cccc cccc cccc ccccc ccccc ccccc ccccc
%f  1.2500000  1.025000000  0.00000000000  0.000000000000000
%f  0.0000000  0.000000000  0.00000000000  0.000000000000000
%i    0    0    0    0      0      0      0      0         0
%i    0    0    0    0      0      0      0      0         0
"""


class TestSp3(unittest.TestCase):
    @patch("builtins.open", new_callable=mock_open, read_data=input_data)
    def test_read_sp3_pOnly(self, mock_file):
        result = sp3.read_sp3("mock_path", pOnly=True)
        self.assertEqual(len(result), 6)

    @patch("builtins.open", new_callable=mock_open, read_data=input_data)
    def test_read_sp3_pv(self, mock_file):
        result = sp3.read_sp3("mock_path", pOnly=False)
        self.assertEqual(len(result), 6)
        # Ensure first epoch is correct / not skipped by incorrect detection of data start.
        # Check output of both header and data section.
        self.assertEqual(result.attrs["HEADER"]["HEAD"]["DATETIME"], "2007  4 12  0  0  0.00000000")
        self.assertEqual(result.index[0][0], 229608000)  # Same date, as J2000

    @patch("builtins.open", new_callable=mock_open, read_data=sp3c_example2_data)
    def test_read_sp3_pv_with_ev_ep_rows(self, mock_file):
        # Expect exception relating to the EV and EP rows, as we can't currently handle them properly.
        self.assertRaises(
            NotImplementedError, sp3.read_sp3, "mock_path", pOnly=False, continue_on_ep_ev_encountered=False
        )

    @patch("builtins.open", new_callable=mock_open, read_data=input_data)
    def test_read_sp3_header_svs_basic(self, mock_file):
        """
        Minimal test of reading SVs from header
        """
        result = sp3.read_sp3("mock_path", pOnly=False)
        self.assertEqual(result.attrs["HEADER"]["SV_INFO"].shape[0], 2, "Should be two SVs in data")
        self.assertEqual(result.attrs["HEADER"]["SV_INFO"].index[1], "G02", "Second SV should be G02")
        self.assertEqual(result.attrs["HEADER"]["SV_INFO"].iloc[1], 8, "Second ACC should be 8")

    def test_read_sp3_header_svs_detailed(self):
        """
        Test header parser's ability to read SVs and their accuracy codes correctly. Uses separate, artificial
        test header data.
        Does NOT currently test handling of large numbers of SV entries. According to SP3-d (2016), up to 999
        satellites are allowed!
        """
        # We check that negative values parse correctly, but override the default behaviour of warning about them,
        # to keep the output clean.
        result = sp3.parse_sp3_header(sample_header_svs, warn_on_negative_sv_acc_values=False)
        # Pull out SV info header section, which contains SVs and their accuracy codes
        # Note: .attrs['HEADER'] nesting gets added by parent function.
        sv_info = result["SV_INFO"]
        sv_count = sv_info.shape[0]  # Effectively len()
        self.assertEqual(sv_count, 30, msg="There should be 30 SVs parsed from the test data")

        # Ensure no SVs are read as empty
        self.assertFalse(
            any(len(sv.strip()) == 0 for sv in sv_info.index),
            msg="No SV name should be empty",
        )

        # Focus on potential line wraparound issues
        first_sv = sv_info.index[0]
        self.assertEqual(first_sv, "G02", msg="First SV in test data should be G02")
        end_line1_sv = sv_info.index[16]
        self.assertEqual(end_line1_sv, "G18", msg="Last SV on test line 1 (pos 17) should be G18")
        start_line2_sv = sv_info.index[17]
        self.assertEqual(start_line2_sv, "G19", msg="First SV on test line 2 (pos 18) should be G19")
        end_line2_sv = sv_info.index[29]
        self.assertEqual(end_line2_sv, "G32", msg="Last SV on test line 2 (pos 30) should be G32")

        # Ensure first, wrap around, and last accuracy codes came out correctly. Data is artificial to differentiate.
        first_acc = sv_info.iloc[0]
        self.assertEqual(first_acc, 10, msg="First accuracy code in test data should be 10")
        end_line1_acc = sv_info.iloc[16]
        self.assertEqual(
            end_line1_acc,
            -14,
            msg="Accuracy code end line 1 in test data should be -14",
        )
        start_line2_acc = sv_info.iloc[17]
        self.assertEqual(start_line2_acc, 11, msg="First ACC on test line 2 (pos 18) should be 11")
        end_line2_acc = sv_info.iloc[29]
        self.assertEqual(end_line2_acc, 18, msg="Last ACC on test line 2 (pos 30) should be 18")

    @patch("builtins.open", new_callable=mock_open, read_data=sp3_test_data_cod_broken_missing_sv_in_content)
    def test_read_sp3_validation_sv_count_mismatch_header_vs_content(self, mock_file):
        with self.assertRaises(ValueError) as context_manager:
            result = sp3.read_sp3(
                "COD0OPSFIN_20242010000_10M_05M_ORB.SP3",
                pOnly=False,
                check_header_vs_filename_vs_content_discrepancies=True,  # Actually enable the checks for this one
            )
        self.assertEqual(
            str(context_manager.exception),  # What did the exception message say?
            "Header says there should be 1 epochs, however there are 2 (unique) epochs in the content (duplicate epoch check comes later).",
            "Loading SP3 with mismatch between SV count in header and in content, should raise exception",
        )
<<<<<<< HEAD
=======
    
    @patch("builtins.open", new_callable=mock_open, read_data=sp3c_example2_data)
    def test_read_sp3_correct_svs_read_when_ev_ep_present(self, mock_file):
        # This should not raise an exception; SV count should match header if parsed correctly.
        result = sp3.read_sp3(
            "testfile.SP3",
            pOnly=False,
            check_header_vs_filename_vs_content_discrepancies=True,  # Actually enable the checks for this one
            skip_filename_in_discrepancy_check=True,
        )
        parsed_svs_content = sp3.get_unique_svs(result).astype(str).values
        self.assertEqual(set(parsed_svs_content), set(["G01", "G02", "G03", "G04", "G05"]))
>>>>>>> 01bbebe1

    # TODO Add test(s) for correctly reading header fundamentals (ACC, ORB_TYPE, etc.)
    # TODO add tests for correctly reading the actual content of the SP3 in addition to the header.
    # TODO add tests for correctly generating sp3 output content with gen_sp3_content() and gen_sp3_header()
    # These tests should include:
    # - Correct alignment of POS, CLK, STDPOS STDCLK, (not velocity yet), FLAGS
    # - Correct alignment of the above when nodata and infinite values are present
    # - Inclusion of HLM orbit_type in header, after applying Helmert trainsformation (if not covered elsewhere?
    #   Probably should be covered elsewhere)
    # - Not including column names (can just test that output matches expected format)
    # - Not including any NaN value *anywhere*

    def test_gen_sp3_content_velocity_exception_handling(self):
        """
        gen_sp3_content() velocity output should raise exception (currently unsupported).\
            If asked to continue with warning, it should remove velocity columns before output.
        """
        # Input data passed as bytes here, rather than using a mock file, because the mock file setup seems to break
        # part of Pandas Styler, which is used by gen_sp3_content(). Specifically, some part of Styler's attempt to
        # load style config files leads to a crash, despite some style config files appearing to read successfully)
        input_data_fresh = input_data + b""  # Lazy attempt at not passing a reference
        sp3_df = sp3.read_sp3(bytes(input_data_fresh), pOnly=False)
        with self.assertRaises(NotImplementedError):
            generated_sp3_content = sp3.gen_sp3_content(sp3_df, continue_on_unhandled_velocity_data=False)

        generated_sp3_content = sp3.gen_sp3_content(sp3_df, continue_on_unhandled_velocity_data=True)
        self.assertTrue("VX" not in generated_sp3_content, "Velocity data should be removed before outputting SP3")

    def test_sp3_clock_nodata_to_nan(self):
        sp3_df = pd.DataFrame({("EST", "CLK"): [999999.999999, 123456.789, 999999.999999, 987654.321]})
        sp3.sp3_clock_nodata_to_nan(sp3_df)
        expected_result = pd.DataFrame({("EST", "CLK"): [np.nan, 123456.789, np.nan, 987654.321]})
        self.assertTrue(sp3_df.equals(expected_result))

    def test_sp3_pos_nodata_to_nan(self):
        """
        This test data represents four 'rows' of data, each with an X, Y and Z component of the Position vector.
        Nodata position values are indicated by all vector components being 0, as up to two components being 0 can
        represent true (if extremely improbable) values (e.g. a satellite directly below the pole would be 0,0,z
        with z being quite large).
        The expected results are arranged by column not row (the second entry is 1.0, 0.0, 1.0).
        """
        sp3_df = pd.DataFrame(
            {
                ("EST", "X"): [0.0, 1.0, 0.0, 2.0],
                ("EST", "Y"): [0.0, 0.0, 0.0, 2.0],
                ("EST", "Z"): [0.0, 1.0, 0.0, 0.0],
            }
        )
        sp3.sp3_pos_nodata_to_nan(sp3_df)
        expected_result = pd.DataFrame(
            {
                ("EST", "X"): [np.nan, 1.0, np.nan, 2.0],
                ("EST", "Y"): [np.nan, 0.0, np.nan, 2.0],
                ("EST", "Z"): [np.nan, 1.0, np.nan, 0.0],
            }
        )
        self.assertTrue(sp3_df.equals(expected_result))

    @patch("builtins.open", new_callable=mock_open, read_data=input_data)
    def test_velinterpolation(self, mock_file):
        """
        Checking if the velocity interpolation works, right now there is no data to validate, the only thing done
        is to check if the function runs without errors
        TODO: update that to check actual expected values
        """
        result = sp3.read_sp3("mock_path", pOnly=True)
        r = sp3.getVelSpline(result)
        r2 = sp3.getVelPoly(result, 2)
        self.assertIsNotNone(r)
        self.assertIsNotNone(r2)

    @patch("builtins.open", new_callable=mock_open, read_data=offline_sat_test_data)
    def test_sp3_offline_sat_removal(self, mock_file):
        sp3_df = sp3.read_sp3("mock_path", pOnly=False)

        # Confirm starting state of content
        self.assertEqual(
            sp3_df.index.get_level_values(1).unique().array.tolist(),
            ["G02", "G03", "G19"],
            "Should be three SVs in test file before removing offline ones",
        )

        # Confirm header matches (this is doubling up on header update test)
        self.assertEqual(
            sp3_df.attrs["HEADER"].SV_INFO.index.array.tolist(),
            ["G02", "G03", "G19"],
            "Should be three SVs in parsed header before removing offline ones",
        )
        self.assertEqual(
            sp3_df.attrs["HEADER"].HEAD.SV_COUNT_STATED, "3", "Header should have 2 SVs before removing offline"
        )

        # Now make the changes - this should also update the header
        sp3_df = sp3.remove_offline_sats(sp3_df)

        # Check contents
        self.assertEqual(
            sp3_df.index.get_level_values(1).unique().array.tolist(),
            ["G02", "G03"],
            "Should be two SVs after removing offline ones",
        )

        # Check header
        self.assertEqual(
            sp3_df.attrs["HEADER"].SV_INFO.index.array.tolist(),
            ["G02", "G03"],
            "Should be two SVs in parsed header after removing offline ones",
        )
        self.assertEqual(
            sp3_df.attrs["HEADER"].HEAD.SV_COUNT_STATED, "2", "Header should have 2 SVs after removing offline"
        )

    # sp3_test_data_truncated_cod_final is input_data2
    @patch("builtins.open", new_callable=mock_open, read_data=input_data2)
    def test_filter_by_svs(self, mock_file):
        sp3_df = sp3.read_sp3("mock_path", pOnly=False)
        self.assertEqual(
            len(sp3_df.index.get_level_values(1).unique().array),
            34,
            "Should be 34 unique SVs in test file before filtering",
        )

        sp3_df_filtered_by_count = sp3.filter_by_svs(sp3_df, filter_by_count=2)
        self.assertEqual(
            sp3_df_filtered_by_count.index.get_level_values(1).unique().array.tolist(),
            ["G01", "G02"],
            "Should be two SVs after trimming to max 2",
        )

        sp3_df_filtered_by_constellation = sp3.filter_by_svs(sp3_df, filter_to_sat_letter="R")
        self.assertEqual(
            sp3_df_filtered_by_constellation.index.get_level_values(1).unique().array.tolist(),
            ["R01", "R02"],
            "Should have only Glonass sats after filtering to constellation R",
        )

        sp3_df_filtered_by_name = sp3.filter_by_svs(sp3_df, filter_by_name=["G19", "G03"])
        self.assertEqual(
            sp3_df_filtered_by_name.index.get_level_values(1).unique().array.tolist(),
            ["G03", "G19"],
            "Should have only specific sats after filtering by name",
        )

    @patch("builtins.open", new_callable=mock_open, read_data=offline_sat_test_data)
    def test_trim_df(self, mock_file):
        sp3_df = sp3.read_sp3("mock_path", pOnly=False)
        # offline_sat_test_data is based on the following file, but 3 epochs, not 2 days:
        filename = "IGS0DEMULT_20243181800_02D_05M_ORB.SP3"
        # Expected starting set of epochs, in j2000 seconds
        expected_initial_epochs = [784792800, 784793100, 784793400]
        # Those epochs as datetimes are:
        # ['2024-11-13T18:00:00', '2024-11-13T18:05:00', '2024-11-13T18:10:00'], dtype='datetime64[s]'
        # Our sample rate is 5 mins, so indexing from here on, is in timedeltas in multiples of 5 mins
        self.assertEqual(
            sp3_df.index.get_level_values(0).unique().array.tolist(),
            expected_initial_epochs,
            "Should be 3 epochs in test file before trimming",
        )

        # Trimming 5 mins from end should result in first two epochs only
        sp3_df_start_trim = sp3.trim_df(sp3_df=sp3_df, trim_start=timedelta(0), trim_end=timedelta(minutes=5))
        self.assertEqual(sp3_df_start_trim.index.get_level_values(0).unique().array.tolist(), [784792800, 784793100])

        # After trimming end by 3 epochs, expect no data
        sp3_df_start_trim = sp3.trim_df(sp3_df=sp3_df, trim_start=timedelta(0), trim_end=timedelta(minutes=15))
        self.assertEqual(sp3_df_start_trim.index.get_level_values(0).unique().array.tolist(), [])

        # Expected resulting epochs after trimming start by 1 epoch
        sp3_df_start_trim = sp3.trim_df(sp3_df=sp3_df, trim_start=timedelta(minutes=5), trim_end=timedelta(0))
        self.assertEqual(sp3_df_start_trim.index.get_level_values(0).unique().array.tolist(), [784793100, 784793400])

        # Expected resulting epochs after trimming start by 3 epochs (no data)
        sp3_df_start_trim = sp3.trim_df(sp3_df=sp3_df, trim_start=timedelta(minutes=15), trim_end=timedelta(0))
        self.assertEqual(sp3_df_start_trim.index.get_level_values(0).unique().array.tolist(), [])

        # Trim start and end by one epoch (test you can do both at once)
        sp3_df_start_trim = sp3.trim_df(sp3_df=sp3_df, trim_start=timedelta(minutes=5), trim_end=timedelta(minutes=5))
        self.assertEqual(sp3_df_start_trim.index.get_level_values(0).unique().array.tolist(), [784793100])

        # Test trimming by epoch count
        trim_to_num_epochs = 2
        sample_rate = convert_nominal_span(determine_properties_from_filename(filename=filename)["sampling_rate"])
        self.assertEqual(
            sample_rate, timedelta(minutes=5), "Sample rate should've been parsed as 5 minutes, from filename"
        )

        sp3_df_trimmed = sp3.trim_to_first_n_epochs(sp3_df, epoch_count=2, sp3_sample_rate=sample_rate)
        self.assertEqual(
            sp3_df_trimmed.index.get_level_values(0).unique().array.tolist(),
            [784792800, 784793100],
            "Should be first two epochs after trimming with trim_to_epoch_count() using sample_rate",
        )

        sp3_df_trimmed = sp3.trim_to_first_n_epochs(sp3_df, epoch_count=2, sp3_filename=filename)
        self.assertEqual(
            sp3_df_trimmed.index.get_level_values(0).unique().array.tolist(),
            [784792800, 784793100],
            "Should be first two epochs after trimming with trim_to_epoch_count() using filename to derive sample_rate",
        )

        # Test the keep_first_delta_amount parameter of trim_df(), used above
        trim_to_num_epochs = 2
        sample_rate = timedelta(minutes=5)
        time_offset_from_start: timedelta = sample_rate * (trim_to_num_epochs - 1)
        self.assertEqual(time_offset_from_start, timedelta(minutes=5))
        # Now the actual test
        sp3_df_trimmed = sp3.trim_df(sp3_df, keep_first_delta_amount=time_offset_from_start)
        self.assertEqual(
            sp3_df_trimmed.index.get_level_values(0).unique().array.tolist(),
            [784792800, 784793100],
            "Should be two epochs after trimming with keep_first_delta_amount parameter",
        )


class TestSP3Utils(TestCase):

    @patch("builtins.open", new_callable=mock_open, read_data=input_data)
    def test_get_unique_svs(self, mock_file):
        sp3_df = sp3.read_sp3("mock_path", pOnly=True)

        unique_svs = set(sp3.get_unique_svs(sp3_df).values)
        self.assertEqual(unique_svs, set(["G01", "G02"]))

    @patch("builtins.open", new_callable=mock_open, read_data=input_data)
    def test_get_unique_epochs(self, mock_file):
        sp3_df = sp3.read_sp3("mock_path", pOnly=True)

        unique_epochs = set(sp3.get_unique_epochs(sp3_df).values)
        self.assertEqual(unique_epochs, set([229608000, 229608900, 229609800]))

    @patch("builtins.open", new_callable=mock_open, read_data=sp3c_example2_data)
    def test_remove_svs_from_header(self, mock_file):
        sp3_df = sp3.read_sp3("mock_path", pOnly=True)
        self.assertEqual(sp3_df.attrs["HEADER"].HEAD.SV_COUNT_STATED, "5", "Header should have 5 SVs to start with")
        self.assertEqual(
            set(sp3_df.attrs["HEADER"].SV_INFO.index.values),
            set(["G01", "G02", "G03", "G04", "G05"]),
            "Header SV list should have the 5 SVs expected to start with",
        )

        # Remove two specific SVs
        sp3.remove_svs_from_header(sp3_df, set(["G02", "G04"]))

        self.assertEqual(sp3_df.attrs["HEADER"].HEAD.SV_COUNT_STATED, "3", "Header should have 3 SVs after removal")
        self.assertEqual(
            set(sp3_df.attrs["HEADER"].SV_INFO.index.values),
            set(["G01", "G03", "G05"]),
            "Header SV list should have the 3 SVs expected",
        )


class TestMergeSP3(TestCase):
    def setUp(self):
        self.setUpPyfakefs()

    # Not sure if this is helpful
    def tearDown(self):
        self.fs.reset()
        self.tearDownPyfakefs()

    def test_sp3merge(self):
        # Surprisingly, this reset step must be done explicitly. The fake filesystem is backed by the real one, and
        # the temp directory used may retain files from a previous run!
        self.fs.reset()

        # Create some fake files
        file_paths = ["/fake/dir/file1.sp3", "/fake/dir/file2.sp3"]
        # Note this fails if the fake file has previously been created in the fakefs (which does actually exist somewhere on the real filesystem)
        self.fs.create_file(
            file_paths[0],
            contents=input_data,
        )
        self.fs.create_file(file_paths[1], contents=input_data2)

        # Call the function to test
        result = sp3.sp3merge(sp3paths=file_paths)

        # Test that epochs, satellite, attrs data is as expected:
        epoch_index = result.index.get_level_values("J2000")
        sat_index = result.index.get_level_values("PRN")
        # Verify
        self.assertEqual(min(epoch_index), 229608000)
        self.assertEqual(max(epoch_index), 774619500)
        self.assertEqual(sat_index[0], "G01")
        self.assertEqual(sat_index[-1], "R02")
        self.assertEqual(result.attrs["HEADER"].HEAD.VERSION, "d")
        self.assertEqual(result.attrs["HEADER"].HEAD.AC, "AIES")
        self.assertEqual(result.attrs["HEADER"].HEAD.COORD_SYS, None)
        self.assertEqual(result.attrs["HEADER"].HEAD.PV_FLAG, "P")
        self.assertEqual(
            int(result.attrs["HEADER"].HEAD.SV_COUNT_STATED),
            34,
            "Header stated count of SVs should be 34, matching actual number of SVs",
        )
        # Note: shape of first dimension (unlike count() where applicable) could include null/NA/NaN
        self.assertEqual(result.attrs["HEADER"].SV_INFO.shape[0], 34, "Union of SV lists should have 34 SVs in it")
        # Sample first three orbit accuracy codes and ensure that for each SV, the accuracy code value is the
        # *worst* seen across all inputs. I.e. lowest common denominator of input files.
        self.assertEqual(
            all(result.attrs["HEADER"].SV_INFO.values.astype(int)[0:3]),
            all([10, 8, 4]),
            "Combining SV accuracy codes should give the *worst* value seen for each SV",
        )<|MERGE_RESOLUTION|>--- conflicted
+++ resolved
@@ -138,9 +138,7 @@
             "Header says there should be 1 epochs, however there are 2 (unique) epochs in the content (duplicate epoch check comes later).",
             "Loading SP3 with mismatch between SV count in header and in content, should raise exception",
         )
-<<<<<<< HEAD
-=======
-    
+
     @patch("builtins.open", new_callable=mock_open, read_data=sp3c_example2_data)
     def test_read_sp3_correct_svs_read_when_ev_ep_present(self, mock_file):
         # This should not raise an exception; SV count should match header if parsed correctly.
@@ -152,7 +150,6 @@
         )
         parsed_svs_content = sp3.get_unique_svs(result).astype(str).values
         self.assertEqual(set(parsed_svs_content), set(["G01", "G02", "G03", "G04", "G05"]))
->>>>>>> 01bbebe1
 
     # TODO Add test(s) for correctly reading header fundamentals (ACC, ORB_TYPE, etc.)
     # TODO add tests for correctly reading the actual content of the SP3 in addition to the header.
