import unittest
from gnssanalysis import gn_datetime
from datetime import datetime as _datetime
from datetime import date as _date
import numpy as np


class TestDateTime(unittest.TestCase):
<<<<<<< HEAD
=======
    def test_j2000_to_sp3_head_dt(self):
        # Ensure formatting comes out as expected
        # E.g. 674913600 -> '2021-05-22T00:00:00' -> '2021  5 22  0  0  0.00000000'
        input_time = np.array([674913600])
        header_formatted_time = gn_datetime.j2000_to_sp3_head_dt(input_time)
        self.assertEqual(header_formatted_time, "2021  5 22  0  0  0.00000000")

    def test_j2000_to_igs_epoch_row_header_dt(self):
        # Ensure formatting comes out as expected
        # E.g. 674913600 -> '2021-05-22T00:00:00' -> '*  2021  5 22  0  0  0.00000000\n'
        input_time = np.array([674913600])
        formatted_time = gn_datetime.j2000_to_igs_epoch_row_header_dt(input_time)
        self.assertEqual(formatted_time[0], "*  2021  5 22  0  0  0.00000000\n")
>>>>>>> 794defa1

    def test_gps_week_day_to_datetime(self):
        # GPS week 2173: Sunday 2021-08-29, day of year 241
        dt_week_only = gn_datetime.gps_week_day_to_datetime("2173")
        self.assertEqual(dt_week_only.strftime("%Y"), "2021")  # Check year
        self.assertEqual(dt_week_only.strftime("%j"), "241")  # Check day of year

        # GPS week 2173, day 2: Tuesday 2021-08-31, day of year 243
        dt_week_and_day_of_week = gn_datetime.gps_week_day_to_datetime("21732")
        self.assertEqual(dt_week_and_day_of_week.strftime("%Y"), "2021")
        self.assertEqual(dt_week_and_day_of_week.strftime("%j"), "243")

        with self.assertRaises(ValueError):
            gn_datetime.gps_week_day_to_datetime("")  # Too short

        with self.assertRaises(ValueError):
            gn_datetime.gps_week_day_to_datetime("217")  # Too short

        with self.assertRaises(ValueError):
            gn_datetime.gps_week_day_to_datetime("217345")  # Too long

        with self.assertRaises(TypeError):
            gn_datetime.gps_week_day_to_datetime(2173)  # Not a string!


class TestGPSDate(unittest.TestCase):
    def test_gpsdate(self):
        date: gn_datetime.GPSDate = gn_datetime.GPSDate(np.datetime64("2021-08-31"))
        self.assertEqual(int(date.yr), 2021)
        self.assertEqual(int(date.dy), 243)
        self.assertEqual(int(date.gpswk), 2173)
        self.assertEqual(int(date.gpswkD[-1]), 2)
        self.assertEqual(str(date), "2021-08-31")

        date = date.next
        self.assertEqual(int(date.yr), 2021)
        self.assertEqual(int(date.dy), 244)
        self.assertEqual(int(date.gpswk), 2173)
        self.assertEqual(int(date.gpswkD[-1]), 3)
        self.assertEqual(str(date), "2021-09-01")

        yds = np.asarray(["00:000:00000"])
        yds_j2000 = gn_datetime.yydoysec2datetime(yds, recenter=False, as_j2000=True)
        self.assertEqual(yds_j2000[0], -43200)
        yds_datetime = gn_datetime.j20002datetime(yds_j2000)
        np.testing.assert_array_equal(yds_datetime, np.asarray(["2000-01-01T00:00:00"], dtype="datetime64[s]"))
        yds_yds = gn_datetime.datetime2yydoysec(yds_datetime)
        np.testing.assert_array_equal(yds_yds, yds)

        # Test as_datetime property
        # Expect 2021-09-01 as a python datetime, not a date or a Numpy datetime64
        self.assertEqual(date.as_datetime, _datetime(year=2021, month=9, day=1))
        self.assertTrue(isinstance(date.as_datetime, _datetime))

        # Test construction from other types
        date = gn_datetime.GPSDate(_datetime(year=2021, month=9, day=5))
        self.assertEqual(date.dy, "248")
        self.assertEqual(date.as_datetime, _datetime(year=2021, month=9, day=5))

        date = gn_datetime.GPSDate(_date(year=2021, month=9, day=5))
        self.assertEqual(date.dy, "248")
        self.assertEqual(date.as_datetime, _datetime(year=2021, month=9, day=5))

        date = gn_datetime.GPSDate("2021-09-05")
        self.assertEqual(date.dy, "248")
        self.assertEqual(date.as_datetime, _datetime(year=2021, month=9, day=5))

        # And exceptions on trying to construct from incorrect types or date string formats
        with self.assertRaises(TypeError):
            gn_datetime.GPSDate(5)  # An int isn't one of the supported date types

        with self.assertRaises(ValueError):
            gn_datetime.GPSDate("123-12-123")  # A string, but not a valid date format


class TestSNXTimeConversion(unittest.TestCase):

    def test_conversion(self):
        # Test cases in the format (snx_time, expected_datetime)
        test_cases = [
            ("24:001:00000", _datetime(2024, 1, 1, 0, 0, 0)),
            ("99:365:86399", _datetime(1999, 12, 31, 23, 59, 59)),
            ("00:001:00000", _datetime(2000, 1, 1, 0, 0, 0)),
            ("2024:185:11922", _datetime(2024, 7, 3, 3, 18, 42)),
            ("1970:001:00000", _datetime(1970, 1, 1, 0, 0, 0)),
            ("75:365:86399", _datetime(1975, 12, 31, 23, 59, 59)),
        ]

        for snx_time, expected in test_cases:
            with self.subTest(snx_time=snx_time):
                self.assertEqual(gn_datetime.snx_time_to_pydatetime(snx_time), expected)<|MERGE_RESOLUTION|>--- conflicted
+++ resolved
@@ -6,8 +6,6 @@
 
 
 class TestDateTime(unittest.TestCase):
-<<<<<<< HEAD
-=======
     def test_j2000_to_sp3_head_dt(self):
         # Ensure formatting comes out as expected
         # E.g. 674913600 -> '2021-05-22T00:00:00' -> '2021  5 22  0  0  0.00000000'
@@ -21,7 +19,6 @@
         input_time = np.array([674913600])
         formatted_time = gn_datetime.j2000_to_igs_epoch_row_header_dt(input_time)
         self.assertEqual(formatted_time[0], "*  2021  5 22  0  0  0.00000000\n")
->>>>>>> 794defa1
 
     def test_gps_week_day_to_datetime(self):
         # GPS week 2173: Sunday 2021-08-29, day of year 241
